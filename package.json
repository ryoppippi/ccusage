--- conflicted
+++ resolved
@@ -67,12 +67,8 @@
 		"@praha/byethrow-mcp": "^0.0.12",
 		"@ryoppippi/eslint-config": "^0.3.7",
 		"@types/bun": "^1.2.18",
-<<<<<<< HEAD
 		"@types/node": "^24.0.10",
 		"@typescript/native-preview": "^7.0.0-dev.20250705.1",
-=======
-		"@typescript/native-preview": "^7.0.0-dev.20250708.1",
->>>>>>> 6a2fd31c
 		"ansi-escapes": "^7.0.0",
 		"bumpp": "^10.2.0",
 		"clean-pkg-json": "^1.3.0",
