--- conflicted
+++ resolved
@@ -12,11 +12,10 @@
 export class TerminalManager {
 	private stream: WriteStream;
 	private cursorHidden = false;
-<<<<<<< HEAD
+
 	private originalWrite: typeof process.stdout.write;
 	private lastContentLines = 0;
-=======
->>>>>>> a6189fec
+
 
 	constructor(stream: WriteStream = process.stdout) {
 		this.stream = stream;
@@ -51,7 +50,7 @@
 	 */
 	clearScreen(): void {
 		if (this.stream.isTTY) {
-<<<<<<< HEAD
+
 			// Use readline to clear and reposition cursor
 			readline.cursorTo(this.stream, 0, 0);
 			readline.clearScreenDown(this.stream);
@@ -102,7 +101,7 @@
 
 	/**
 	 * Writes text to the stream and tracks line count
-=======
+
 			// Only clear screen in TTY environments to prevent issues with non-interactive streams
 			this.stream.write(ansiEscapes.clearScreen);
 			this.stream.write(ansiEscapes.cursorTo(0, 0));
@@ -112,7 +111,7 @@
 	/**
 	 * Writes text to the terminal stream
 	 * Simple wrapper that could be removed, but kept for API consistency
->>>>>>> a6189fec
+
 	 */
 	write(text: string): void {
 		this.stream.write(text);
