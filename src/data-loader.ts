--- conflicted
+++ resolved
@@ -21,7 +21,6 @@
 import process from 'node:process';
 import { toArray } from '@antfu/utils';
 import { unreachable } from '@core/errorutil';
-import { Result } from '@praha/byethrow';
 import { groupBy, uniq } from 'es-toolkit'; // TODO: after node20 is deprecated, switch to native Object.groupBy
 import { sort } from 'fast-sort';
 import { createFixture } from 'fs-fixture';
@@ -577,7 +576,7 @@
 	if (mode === 'calculate') {
 		// Always calculate from tokens
 		if (data.message.model != null) {
-			return Result.unwrap(fetcher.calculateCostFromTokens(data.message.usage, data.message.model));
+			return Result.unwrap(fetcher.calculateCostFromTokens(data.message.usage, data.message.model), 0);
 		}
 		return 0;
 	}
@@ -589,7 +588,7 @@
 		}
 
 		if (data.message.model != null) {
-			return Result.unwrap(fetcher.calculateCostFromTokens(data.message.usage, data.message.model));
+			return Result.unwrap(fetcher.calculateCostFromTokens(data.message.usage, data.message.model), 0);
 		}
 
 		return 0;
@@ -689,41 +688,36 @@
 			.filter(line => line.length > 0);
 
 		for (const line of lines) {
-			const parseParser = Result.try({
-				try: () => JSON.parse(line) as unknown,
-				catch: () => new Error('Invalid JSON'),
-			});
-
-			const parseResult = parseParser();
-			if (Result.isFailure(parseResult)) {
+			try {
+				const parsed = JSON.parse(line) as unknown;
+				const result = usageDataSchema.safeParse(parsed);
+				if (!result.success) {
+					continue;
+				}
+				const data = result.data;
+
+				// Check for duplicate message + request ID combination
+				const uniqueHash = createUniqueHash(data);
+				if (isDuplicateEntry(uniqueHash, processedHashes)) {
+					// Skip duplicate message
+					continue;
+				}
+
+				// Mark this combination as processed
+				markAsProcessed(uniqueHash, processedHashes);
+
+				const date = formatDate(data.timestamp);
+				// If fetcher is available, calculate cost based on mode and tokens
+				// If fetcher is null, use pre-calculated costUSD or default to 0
+				const cost = fetcher != null
+					? await calculateCostForEntry(data, mode, fetcher)
+					: data.costUSD ?? 0;
+
+				allEntries.push({ data, date, cost, model: data.message.model });
+			}
+			catch {
 				// Skip invalid JSON lines
-				continue;
 			}
-
-			const result = usageDataSchema.safeParse(parseResult.value);
-			if (!result.success) {
-				continue;
-			}
-			const data = result.data;
-
-			// Check for duplicate message + request ID combination
-			const uniqueHash = createUniqueHash(data);
-			if (isDuplicateEntry(uniqueHash, processedHashes)) {
-				// Skip duplicate message
-				continue;
-			}
-
-			// Mark this combination as processed
-			markAsProcessed(uniqueHash, processedHashes);
-
-			const date = formatDate(data.timestamp);
-			// If fetcher is available, calculate cost based on mode and tokens
-			// If fetcher is null, use pre-calculated costUSD or default to 0
-			const cost = fetcher != null
-				? await calculateCostForEntry(data, mode, fetcher)
-				: data.costUSD ?? 0;
-
-			allEntries.push({ data, date, cost, model: data.message.model });
 		}
 	}
 
@@ -853,47 +847,42 @@
 			.filter(line => line.length > 0);
 
 		for (const line of lines) {
-			const parseParser = Result.try({
-				try: () => JSON.parse(line) as unknown,
-				catch: () => new Error('Invalid JSON'),
-			});
-
-			const parseResult = parseParser();
-			if (Result.isFailure(parseResult)) {
+			try {
+				const parsed = JSON.parse(line) as unknown;
+				const result = usageDataSchema.safeParse(parsed);
+				if (!result.success) {
+					continue;
+				}
+				const data = result.data;
+
+				// Check for duplicate message + request ID combination
+				const uniqueHash = createUniqueHash(data);
+				if (isDuplicateEntry(uniqueHash, processedHashes)) {
+					// Skip duplicate message
+					continue;
+				}
+
+				// Mark this combination as processed
+				markAsProcessed(uniqueHash, processedHashes);
+
+				const sessionKey = `${projectPath}/${sessionId}`;
+				const cost = fetcher != null
+					? await calculateCostForEntry(data, mode, fetcher)
+					: data.costUSD ?? 0;
+
+				allEntries.push({
+					data,
+					sessionKey,
+					sessionId,
+					projectPath,
+					cost,
+					timestamp: data.timestamp,
+					model: data.message.model,
+				});
+			}
+			catch {
 				// Skip invalid JSON lines
-				continue;
 			}
-
-			const result = usageDataSchema.safeParse(parseResult.value);
-			if (!result.success) {
-				continue;
-			}
-			const data = result.data;
-
-			// Check for duplicate message + request ID combination
-			const uniqueHash = createUniqueHash(data);
-			if (isDuplicateEntry(uniqueHash, processedHashes)) {
-				// Skip duplicate message
-				continue;
-			}
-
-			// Mark this combination as processed
-			markAsProcessed(uniqueHash, processedHashes);
-
-			const sessionKey = `${projectPath}/${sessionId}`;
-			const cost = fetcher != null
-				? await calculateCostForEntry(data, mode, fetcher)
-				: data.costUSD ?? 0;
-
-			allEntries.push({
-				data,
-				sessionKey,
-				sessionId,
-				projectPath,
-				cost,
-				timestamp: data.timestamp,
-				model: data.message.model,
-			});
 		}
 	}
 
@@ -1083,19 +1072,28 @@
 			.filter(line => line.length > 0);
 
 		for (const line of lines) {
-			const parseParser = Result.try({
-				try: () => JSON.parse(line) as unknown,
-				catch: error => error,
-			});
-
-			const parseResult = parseParser();
-			if (Result.isFailure(parseResult)) {
-				// Skip invalid JSON lines but log for debugging purposes
-				logger.debug(`Skipping invalid JSON line in 5-hour blocks: ${parseResult.error instanceof Error ? parseResult.error.message : String(parseResult.error)}`);
-				continue;
-			}
-
-<<<<<<< HEAD
+			try {
+				const parsed = JSON.parse(line) as unknown;
+				const result = usageDataSchema.safeParse(parsed);
+				if (!result.success) {
+					continue;
+				}
+				const data = result.data;
+
+				// Check for duplicate message + request ID combination
+				const uniqueHash = createUniqueHash(data);
+				if (isDuplicateEntry(uniqueHash, processedHashes)) {
+					// Skip duplicate message
+					continue;
+				}
+
+				// Mark this combination as processed
+				markAsProcessed(uniqueHash, processedHashes);
+
+				const cost = fetcher != null
+					? await calculateCostForEntry(data, mode, fetcher)
+					: data.costUSD ?? 0;
+
 				// Get Claude Code usage limit expiration date
 				const usageLimitResetTime = getUsageLimitResetTime(data);
 
@@ -1112,40 +1110,11 @@
 					version: data.version,
 					usageLimitResetTime: usageLimitResetTime ?? undefined,
 				});
-=======
-			const result = usageDataSchema.safeParse(parseResult.value);
-			if (!result.success) {
-				continue;
->>>>>>> 7cb599ce
 			}
-			const data = result.data;
-
-			// Check for duplicate message + request ID combination
-			const uniqueHash = createUniqueHash(data);
-			if (isDuplicateEntry(uniqueHash, processedHashes)) {
-				// Skip duplicate message
-				continue;
+			catch (error) {
+				// Skip invalid JSON lines but log for debugging purposes
+				logger.debug(`Skipping invalid JSON line in 5-hour blocks: ${error instanceof Error ? error.message : String(error)}`);
 			}
-
-			// Mark this combination as processed
-			markAsProcessed(uniqueHash, processedHashes);
-
-			const cost = fetcher != null
-				? await calculateCostForEntry(data, mode, fetcher)
-				: data.costUSD ?? 0;
-
-			allEntries.push({
-				timestamp: new Date(data.timestamp),
-				usage: {
-					inputTokens: data.message.usage.input_tokens,
-					outputTokens: data.message.usage.output_tokens,
-					cacheCreationInputTokens: data.message.usage.cache_creation_input_tokens ?? 0,
-					cacheReadInputTokens: data.message.usage.cache_read_input_tokens ?? 0,
-				},
-				costUSD: cost,
-				model: data.message.model ?? 'unknown',
-				version: data.version,
-			});
 		}
 	}
 
