/**
 * @fileoverview Data loading utilities for Claude Code usage analysis
 *
 * This module provides functions for loading and parsing Claude Code usage data
 * from JSONL files stored in Claude data directories. It handles data aggregation
 * for daily, monthly, and session-based reporting.
 *
 * @module data-loader
 */

import type { IntRange, TupleToUnion } from 'type-fest';
import type { WEEK_DAYS } from './_consts.ts';
import type { LoadedUsageEntry, SessionBlock } from './_session-blocks.ts';
import type {
	ActivityDate,
	Bucket,
	CostMode,
	ModelName,
	SortOrder,
	Version,
	WeeklyDate,
} from './_types.ts';
import { readFile } from 'node:fs/promises';
import path from 'node:path';
import process from 'node:process';
import { toArray } from '@antfu/utils';
import { unreachable } from '@core/errorutil';
import { Result } from '@praha/byethrow';
import { groupBy, uniq } from 'es-toolkit'; // TODO: after node20 is deprecated, switch to native Object.groupBy
import { sort } from 'fast-sort';
import { createFixture } from 'fs-fixture';
import { isDirectorySync } from 'path-type';
import { glob } from 'tinyglobby';
import { z } from 'zod';
<<<<<<< HEAD
import { CLAUDE_CONFIG_DIR_ENV, CLAUDE_PROJECTS_DIR_NAME, CONTEXT_LOW_THRESHOLD_ENV, CONTEXT_MEDIUM_THRESHOLD_ENV, DEFAULT_CLAUDE_CODE_PATH, DEFAULT_CLAUDE_CONFIG_PATH, DEFAULT_CONTEXT_USAGE_THRESHOLDS, USAGE_DATA_GLOB_PATTERN, USER_HOME_DIR } from './_consts.ts';
import { getSavedCost, saveCostData } from './_cost-storage.ts';
=======
import { CLAUDE_CONFIG_DIR_ENV, CLAUDE_PROJECTS_DIR_NAME, DEFAULT_CLAUDE_CODE_PATH, DEFAULT_CLAUDE_CONFIG_PATH, USAGE_DATA_GLOB_PATTERN, USER_HOME_DIR } from './_consts.ts';
>>>>>>> 5acdeca7
import {
	identifySessionBlocks,
} from './_session-blocks.ts';
import {
	activityDateSchema,
	createBucket,
	createDailyDate,
	createISOTimestamp,
	createMessageId,
	createModelName,
	createMonthlyDate,
	createProjectPath,
	createRequestId,
	createSessionId,
	createVersion,
	createWeeklyDate,
	dailyDateSchema,
	isoTimestampSchema,
	messageIdSchema,
	modelNameSchema,
	monthlyDateSchema,
	projectPathSchema,
	requestIdSchema,
	sessionIdSchema,
	versionSchema,
	weeklyDateSchema,
} from './_types.ts';
import { logger } from './logger.ts';
import { PricingFetcher } from './pricing-fetcher.ts';

/**
 * Get Claude data directories to search for usage data
 * When CLAUDE_CONFIG_DIR is set: uses only those paths
 * When not set: uses default paths (~/.config/claude and ~/.claude)
 * @returns Array of valid Claude data directory paths
 */
export function getClaudePaths(): string[] {
	const paths = [];
	const normalizedPaths = new Set<string>();

	// Check environment variable first (supports comma-separated paths)
	const envPaths = (process.env[CLAUDE_CONFIG_DIR_ENV] ?? '').trim();
	if (envPaths !== '') {
		const envPathList = envPaths.split(',').map(p => p.trim()).filter(p => p !== '');
		for (const envPath of envPathList) {
			const normalizedPath = path.resolve(envPath);
			if (isDirectorySync(normalizedPath)) {
				const projectsPath = path.join(normalizedPath, CLAUDE_PROJECTS_DIR_NAME);
				if (isDirectorySync(projectsPath)) {
					// Avoid duplicates using normalized paths
					if (!normalizedPaths.has(normalizedPath)) {
						normalizedPaths.add(normalizedPath);
						paths.push(normalizedPath);
					}
				}
			}
		}
		// If environment variable is set, return only those paths (or error if none valid)
		if (paths.length > 0) {
			return paths;
		}
		// If environment variable is set but no valid paths found, throw error
		throw new Error(
			`No valid Claude data directories found in CLAUDE_CONFIG_DIR. Please ensure the following exists:
- ${envPaths}/${CLAUDE_PROJECTS_DIR_NAME}`.trim(),
		);
	}

	// Only check default paths if no environment variable is set
	const defaultPaths = [
		DEFAULT_CLAUDE_CONFIG_PATH, // New default: XDG config directory
		path.join(USER_HOME_DIR, DEFAULT_CLAUDE_CODE_PATH), // Old default: ~/.claude
	];

	for (const defaultPath of defaultPaths) {
		const normalizedPath = path.resolve(defaultPath);
		if (isDirectorySync(normalizedPath)) {
			const projectsPath = path.join(normalizedPath, CLAUDE_PROJECTS_DIR_NAME);
			if (isDirectorySync(projectsPath)) {
				// Avoid duplicates using normalized paths
				if (!normalizedPaths.has(normalizedPath)) {
					normalizedPaths.add(normalizedPath);
					paths.push(normalizedPath);
				}
			}
		}
	}

	if (paths.length === 0) {
		throw new Error(
			`No valid Claude data directories found. Please ensure at least one of the following exists:
- ${path.join(DEFAULT_CLAUDE_CONFIG_PATH, CLAUDE_PROJECTS_DIR_NAME)}
- ${path.join(USER_HOME_DIR, DEFAULT_CLAUDE_CODE_PATH, CLAUDE_PROJECTS_DIR_NAME)}
- Or set ${CLAUDE_CONFIG_DIR_ENV} environment variable to valid directory path(s) containing a '${CLAUDE_PROJECTS_DIR_NAME}' subdirectory`.trim(),
		);
	}

	return paths;
}

/**
 * Extract project name from Claude JSONL file path
 * @param jsonlPath - Absolute path to JSONL file
 * @returns Project name extracted from path, or "unknown" if malformed
 */
export function extractProjectFromPath(jsonlPath: string): string {
	// Normalize path separators for cross-platform compatibility
	const normalizedPath = jsonlPath.replace(/[/\\]/g, path.sep);
	const segments = normalizedPath.split(path.sep);
	const projectsIndex = segments.findIndex(segment => segment === CLAUDE_PROJECTS_DIR_NAME);

	if (projectsIndex === -1 || projectsIndex + 1 >= segments.length) {
		return 'unknown';
	}

	const projectName = segments[projectsIndex + 1];
	return projectName != null && projectName.trim() !== '' ? projectName : 'unknown';
}

/**
 * Zod schema for validating Claude usage data from JSONL files
 */
export const usageDataSchema = z.object({
	cwd: z.string().optional(), // Claude Code version, optional for compatibility
	sessionId: sessionIdSchema.optional(), // Session ID for deduplication
	timestamp: isoTimestampSchema,
	version: versionSchema.optional(), // Claude Code version
	message: z.object({
		usage: z.object({
			input_tokens: z.number(),
			output_tokens: z.number(),
			cache_creation_input_tokens: z.number().optional(),
			cache_read_input_tokens: z.number().optional(),
		}),
		model: modelNameSchema.optional(), // Model is inside message object
		id: messageIdSchema.optional(), // Message ID for deduplication
		content: z.array(z.object({
			text: z.string().optional(),
		})).optional(),
	}),
	costUSD: z.number().optional(), // Made optional for new schema
	requestId: requestIdSchema.optional(), // Request ID for deduplication
	isApiErrorMessage: z.boolean().optional(),
});

/**
 * Zod schema for transcript usage data from Claude messages
 */
export const transcriptUsageSchema = z.object({
	input_tokens: z.number().optional(),
	cache_creation_input_tokens: z.number().optional(),
	cache_read_input_tokens: z.number().optional(),
	output_tokens: z.number().optional(),
});

/**
 * Zod schema for transcript message data
 */
export const transcriptMessageSchema = z.object({
	type: z.string().optional(),
	message: z.object({
		usage: transcriptUsageSchema.optional(),
	}).optional(),
});

/**
 * Type definition for Claude usage data entries from JSONL files
 */
export type UsageData = z.infer<typeof usageDataSchema>;

/**
 * Zod schema for model-specific usage breakdown data
 */
export const modelBreakdownSchema = z.object({
	modelName: modelNameSchema,
	inputTokens: z.number(),
	outputTokens: z.number(),
	cacheCreationTokens: z.number(),
	cacheReadTokens: z.number(),
	cost: z.number(),
});

/**
 * Type definition for model-specific usage breakdown
 */
export type ModelBreakdown = z.infer<typeof modelBreakdownSchema>;

/**
 * Zod schema for daily usage aggregation data
 */
export const dailyUsageSchema = z.object({
	date: dailyDateSchema, // YYYY-MM-DD format
	inputTokens: z.number(),
	outputTokens: z.number(),
	cacheCreationTokens: z.number(),
	cacheReadTokens: z.number(),
	totalCost: z.number(),
	modelsUsed: z.array(modelNameSchema),
	modelBreakdowns: z.array(modelBreakdownSchema),
	project: z.string().optional(), // Project name when groupByProject is enabled
});

/**
 * Type definition for daily usage aggregation
 */
export type DailyUsage = z.infer<typeof dailyUsageSchema>;

/**
 * Zod schema for session-based usage aggregation data
 */
export const sessionUsageSchema = z.object({
	sessionId: sessionIdSchema,
	projectPath: projectPathSchema,
	inputTokens: z.number(),
	outputTokens: z.number(),
	cacheCreationTokens: z.number(),
	cacheReadTokens: z.number(),
	totalCost: z.number(),
	lastActivity: activityDateSchema,
	versions: z.array(versionSchema), // List of unique versions used in this session
	modelsUsed: z.array(modelNameSchema),
	modelBreakdowns: z.array(modelBreakdownSchema),
});

/**
 * Type definition for session-based usage aggregation
 */
export type SessionUsage = z.infer<typeof sessionUsageSchema>;

/**
 * Zod schema for monthly usage aggregation data
 */
export const monthlyUsageSchema = z.object({
	month: monthlyDateSchema, // YYYY-MM format
	inputTokens: z.number(),
	outputTokens: z.number(),
	cacheCreationTokens: z.number(),
	cacheReadTokens: z.number(),
	totalCost: z.number(),
	modelsUsed: z.array(modelNameSchema),
	modelBreakdowns: z.array(modelBreakdownSchema),
	project: z.string().optional(), // Project name when groupByProject is enabled
});

/**
 * Type definition for monthly usage aggregation
 */
export type MonthlyUsage = z.infer<typeof monthlyUsageSchema>;

/**
 * Zod schema for weekly usage aggregation data
 */
export const weeklyUsageSchema = z.object({
	week: weeklyDateSchema, // YYYY-MM-DD format
	inputTokens: z.number(),
	outputTokens: z.number(),
	cacheCreationTokens: z.number(),
	cacheReadTokens: z.number(),
	totalCost: z.number(),
	modelsUsed: z.array(modelNameSchema),
	modelBreakdowns: z.array(modelBreakdownSchema),
	project: z.string().optional(), // Project name when groupByProject is enabled
});

/**
 * Type definition for weekly usage aggregation
 */
export type WeeklyUsage = z.infer<typeof weeklyUsageSchema>;

/**
 * Zod schema for bucket usage aggregation data
 */
export const bucketUsageSchema = z.object({
	bucket: z.union([weeklyDateSchema, monthlyDateSchema]), // WeeklyDate or MonthlyDate
	inputTokens: z.number(),
	outputTokens: z.number(),
	cacheCreationTokens: z.number(),
	cacheReadTokens: z.number(),
	totalCost: z.number(),
	modelsUsed: z.array(modelNameSchema),
	modelBreakdowns: z.array(modelBreakdownSchema),
	project: z.string().optional(), // Project name when groupByProject is enabled
});

/**
 * Type definition for bucket usage aggregation
 */
export type BucketUsage = z.infer<typeof bucketUsageSchema>;

/**
 * Internal type for aggregating token statistics and costs
 */
type TokenStats = {
	inputTokens: number;
	outputTokens: number;
	cacheCreationTokens: number;
	cacheReadTokens: number;
	cost: number;
};

/**
 * Aggregates token counts and costs by model name
 */
function aggregateByModel<T>(
	entries: T[],
	getModel: (entry: T) => string | undefined,
	getUsage: (entry: T) => UsageData['message']['usage'],
	getCost: (entry: T) => number,
): Map<string, TokenStats> {
	const modelAggregates = new Map<string, TokenStats>();
	const defaultStats: TokenStats = {
		inputTokens: 0,
		outputTokens: 0,
		cacheCreationTokens: 0,
		cacheReadTokens: 0,
		cost: 0,
	};

	for (const entry of entries) {
		const modelName = getModel(entry) ?? 'unknown';
		// Skip synthetic model
		if (modelName === '<synthetic>') {
			continue;
		}

		const usage = getUsage(entry);
		const cost = getCost(entry);

		const existing = modelAggregates.get(modelName) ?? defaultStats;

		modelAggregates.set(modelName, {
			inputTokens: existing.inputTokens + (usage.input_tokens ?? 0),
			outputTokens: existing.outputTokens + (usage.output_tokens ?? 0),
			cacheCreationTokens: existing.cacheCreationTokens + (usage.cache_creation_input_tokens ?? 0),
			cacheReadTokens: existing.cacheReadTokens + (usage.cache_read_input_tokens ?? 0),
			cost: existing.cost + cost,
		});
	}

	return modelAggregates;
}

/**
 * Aggregates model breakdowns from multiple sources
 */
function aggregateModelBreakdowns(
	breakdowns: ModelBreakdown[],
): Map<string, TokenStats> {
	const modelAggregates = new Map<string, TokenStats>();
	const defaultStats: TokenStats = {
		inputTokens: 0,
		outputTokens: 0,
		cacheCreationTokens: 0,
		cacheReadTokens: 0,
		cost: 0,
	};

	for (const breakdown of breakdowns) {
		// Skip synthetic model
		if (breakdown.modelName === '<synthetic>') {
			continue;
		}

		const existing = modelAggregates.get(breakdown.modelName) ?? defaultStats;

		modelAggregates.set(breakdown.modelName, {
			inputTokens: existing.inputTokens + breakdown.inputTokens,
			outputTokens: existing.outputTokens + breakdown.outputTokens,
			cacheCreationTokens: existing.cacheCreationTokens + breakdown.cacheCreationTokens,
			cacheReadTokens: existing.cacheReadTokens + breakdown.cacheReadTokens,
			cost: existing.cost + breakdown.cost,
		});
	}

	return modelAggregates;
}

/**
 * Converts model aggregates to sorted model breakdowns
 */
function createModelBreakdowns(
	modelAggregates: Map<string, TokenStats>,
): ModelBreakdown[] {
	return Array.from(modelAggregates.entries())
		.map(([modelName, stats]) => ({
			modelName: modelName as ModelName,
			...stats,
		}))
		.sort((a, b) => b.cost - a.cost); // Sort by cost descending
}

/**
 * Calculates total token counts and costs from entries
 */
function calculateTotals<T>(
	entries: T[],
	getUsage: (entry: T) => UsageData['message']['usage'],
	getCost: (entry: T) => number,
): TokenStats & { totalCost: number } {
	return entries.reduce(
		(acc, entry) => {
			const usage = getUsage(entry);
			const cost = getCost(entry);

			return {
				inputTokens: acc.inputTokens + (usage.input_tokens ?? 0),
				outputTokens: acc.outputTokens + (usage.output_tokens ?? 0),
				cacheCreationTokens: acc.cacheCreationTokens + (usage.cache_creation_input_tokens ?? 0),
				cacheReadTokens: acc.cacheReadTokens + (usage.cache_read_input_tokens ?? 0),
				cost: acc.cost + cost,
				totalCost: acc.totalCost + cost,
			};
		},
		{
			inputTokens: 0,
			outputTokens: 0,
			cacheCreationTokens: 0,
			cacheReadTokens: 0,
			cost: 0,
			totalCost: 0,
		},
	);
}

/**
 * Filters items by date range
 */
function filterByDateRange<T>(
	items: T[],
	getDate: (item: T) => string,
	since?: string,
	until?: string,
): T[] {
	if (since == null && until == null) {
		return items;
	}

	return items.filter((item) => {
		const dateStr = getDate(item).substring(0, 10).replace(/-/g, ''); // Convert to YYYYMMDD
		if (since != null && dateStr < since) {
			return false;
		}
		if (until != null && dateStr > until) {
			return false;
		}
		return true;
	});
}

/**
 * Filters items by project name
 */
function filterByProject<T>(
	items: T[],
	getProject: (item: T) => string | undefined,
	projectFilter?: string,
): T[] {
	if (projectFilter == null) {
		return items;
	}

	return items.filter((item) => {
		const projectName = getProject(item);
		return projectName === projectFilter;
	});
}

/**
 * Checks if an entry is a duplicate based on hash
 */
function isDuplicateEntry(
	uniqueHash: string | null,
	processedHashes: Set<string>,
): boolean {
	if (uniqueHash == null) {
		return false;
	}
	return processedHashes.has(uniqueHash);
}

/**
 * Marks an entry as processed
 */
function markAsProcessed(
	uniqueHash: string | null,
	processedHashes: Set<string>,
): void {
	if (uniqueHash != null) {
		processedHashes.add(uniqueHash);
	}
}

/**
 * Extracts unique models from entries, excluding synthetic model
 */
function extractUniqueModels<T>(
	entries: T[],
	getModel: (entry: T) => string | undefined,
): string[] {
	return uniq(entries.map(getModel).filter((m): m is string => m != null && m !== '<synthetic>'));
}

/**
 * Creates a date formatter with the specified timezone and locale
 * @param timezone - Timezone to use (e.g., 'UTC', 'America/New_York')
 * @param locale - Locale to use for formatting (e.g., 'en-US', 'ja-JP')
 * @returns Intl.DateTimeFormat instance
 */
function createDateFormatter(timezone: string | undefined, locale: string): Intl.DateTimeFormat {
	return new Intl.DateTimeFormat(locale, {
		year: 'numeric',
		month: '2-digit',
		day: '2-digit',
		timeZone: timezone,
	});
}

/**
 * Creates a date parts formatter with the specified timezone and locale
 * @param timezone - Timezone to use
 * @param locale - Locale to use for formatting
 * @returns Intl.DateTimeFormat instance
 */
function createDatePartsFormatter(timezone: string | undefined, locale: string): Intl.DateTimeFormat {
	return new Intl.DateTimeFormat(locale, {
		year: 'numeric',
		month: '2-digit',
		day: '2-digit',
		timeZone: timezone,
	});
}

/**
 * Formats a date string to YYYY-MM-DD format
 * @param dateStr - Input date string
 * @param timezone - Optional timezone to use for formatting
 * @param locale - Optional locale to use for formatting (defaults to 'en-CA' for YYYY-MM-DD format)
 * @returns Formatted date string in YYYY-MM-DD format
 */
export function formatDate(dateStr: string, timezone?: string, locale?: string): string {
	const date = new Date(dateStr);
	// Use en-CA as default for consistent YYYY-MM-DD format
	const formatter = createDateFormatter(timezone, locale ?? 'en-CA');
	return formatter.format(date);
}

/**
 * Formats a date string to compact format with year on first line and month-day on second
 * @param dateStr - Input date string
 * @param timezone - Timezone to use for formatting (pass undefined to use system timezone)
 * @param locale - Locale to use for formatting
 * @returns Formatted date string with newline separator (YYYY\nMM-DD)
 */
export function formatDateCompact(dateStr: string, timezone: string | undefined, locale: string): string {
	// For YYYY-MM-DD format, append T00:00:00 to parse as local date
	// Without this, new Date('YYYY-MM-DD') interprets as UTC midnight
	const parseResult = dailyDateSchema.safeParse(dateStr);
	const date = parseResult.success
		? timezone != null
			? new Date(`${dateStr}T00:00:00Z`)
			: new Date(`${dateStr}T00:00:00`)
		: new Date(dateStr);
	const formatter = createDatePartsFormatter(timezone, locale);
	const parts = formatter.formatToParts(date);
	const year = parts.find(p => p.type === 'year')?.value ?? '';
	const month = parts.find(p => p.type === 'month')?.value ?? '';
	const day = parts.find(p => p.type === 'day')?.value ?? '';
	return `${year}\n${month}-${day}`;
}

/**
 * Generic function to sort items by date based on sort order
 * @param items - Array of items to sort
 * @param getDate - Function to extract date/timestamp from item
 * @param order - Sort order (asc or desc)
 * @returns Sorted array
 */
function sortByDate<T>(
	items: T[],
	getDate: (item: T) => string | Date,
	order: SortOrder = 'desc',
): T[] {
	const sorted = sort(items);
	switch (order) {
		case 'desc':
			return sorted.desc(item => new Date(getDate(item)).getTime());
		case 'asc':
			return sorted.asc(item => new Date(getDate(item)).getTime());
		default:
			unreachable(order);
	}
}

/**
 * Create a unique identifier for deduplication using message ID and request ID
 */
export function createUniqueHash(data: UsageData): string | null {
	const messageId = data.message.id;
	const requestId = data.requestId;

	if (messageId == null || requestId == null) {
		return null;
	}

	// Create a hash using simple concatenation
	return `${messageId}:${requestId}`;
}

/**
 * Extract the earliest timestamp from a JSONL file
 * Scans through the file until it finds a valid timestamp
 */
export async function getEarliestTimestamp(filePath: string): Promise<Date | null> {
	try {
		const content = await readFile(filePath, 'utf-8');
		const lines = content.trim().split('\n');

		let earliestDate: Date | null = null;

		for (const line of lines) {
			if (line.trim() === '') {
				continue;
			}

			try {
				const json = JSON.parse(line) as Record<string, unknown>;
				if (json.timestamp != null && typeof json.timestamp === 'string') {
					const date = new Date(json.timestamp);
					if (!Number.isNaN(date.getTime())) {
						if (earliestDate == null || date < earliestDate) {
							earliestDate = date;
						}
					}
				}
			}
			catch {
				// Skip invalid JSON lines
				continue;
			}
		}

		return earliestDate;
	}
	catch (error) {
		// Log file access errors for diagnostics, but continue processing
		// This ensures files without timestamps or with access issues are sorted to the end
		logger.debug(`Failed to get earliest timestamp for ${filePath}:`, error);
		return null;
	}
}

/**
 * Sort files by their earliest timestamp
 * Files without valid timestamps are placed at the end
 */
export async function sortFilesByTimestamp(files: string[]): Promise<string[]> {
	const filesWithTimestamps = await Promise.all(
		files.map(async file => ({
			file,
			timestamp: await getEarliestTimestamp(file),
		})),
	);

	return filesWithTimestamps
		.sort((a, b) => {
			// Files without timestamps go to the end
			if (a.timestamp == null && b.timestamp == null) {
				return 0;
			}
			if (a.timestamp == null) {
				return 1;
			}
			if (b.timestamp == null) {
				return -1;
			}
			// Sort by timestamp (oldest first)
			return a.timestamp.getTime() - b.timestamp.getTime();
		})
		.map(item => item.file);
}

/**
 * Calculates cost for a single usage data entry based on the specified cost calculation mode
 * @param data - Usage data entry
 * @param mode - Cost calculation mode (auto, calculate, display, statusline, or max)
 * @param fetcher - Pricing fetcher instance for calculating costs from tokens
 * @returns Calculated cost in USD
 */
export async function calculateCostForEntry(
	data: UsageData,
	mode: CostMode,
	fetcher: PricingFetcher,
): Promise<number> {
	if (mode === 'display') {
		// Always use costUSD, even if undefined
		return data.costUSD ?? 0;
	}

	if (mode === 'calculate') {
		// Always calculate from tokens
		if (data.message.model != null) {
			return Result.unwrap(fetcher.calculateCostFromTokens(data.message.usage, data.message.model), 0);
		}
		return 0;
	}

	if (mode === 'auto') {
		// Auto mode: use costUSD if available, otherwise calculate
		if (data.costUSD != null) {
			return data.costUSD;
		}

		if (data.message.model != null) {
			return Result.unwrap(fetcher.calculateCostFromTokens(data.message.usage, data.message.model), 0);
		}

		return 0;
	}

	if (mode === 'statusline') {
		// Statusline mode: saved statusline costs → pre-calculated costUSD → token-based calculation
		if (data.sessionId != null) {
			const savedCost = await getSavedCost(data.sessionId);
			if (savedCost != null) {
				return savedCost;
			}
		}

		// Fallback to costUSD
		if (data.costUSD != null) {
			return data.costUSD;
		}

		// Final fallback to calculation
		if (data.message.model != null) {
			return Result.unwrap(fetcher.calculateCostFromTokens(data.message.usage, data.message.model), 0);
		}

		return 0;
	}

	if (mode === 'max') {
		// Max mode: MAX(saved statusline costs, pre-calculated costUSD, token-based calculation)
		const costs: number[] = [];

		// Get saved statusline cost
		if (data.sessionId != null) {
			const savedCost = await getSavedCost(data.sessionId);
			if (savedCost != null) {
				costs.push(savedCost);
			}
		}

		// Get pre-calculated cost
		if (data.costUSD != null) {
			costs.push(data.costUSD);
		}

		// Get token-based calculation
		if (data.message.model != null) {
			const calculatedCost = Result.unwrap(fetcher.calculateCostFromTokens(data.message.usage, data.message.model), 0);
			costs.push(calculatedCost);
		}

		// Return the maximum cost, or 0 if no costs available
		return costs.length > 0 ? Math.max(...costs) : 0;
	}

	unreachable(mode);
}

/**
 * Get Claude Code usage limit expiration date
 * @param data - Usage data entry
 * @returns Usage limit expiration date
 */
export function getUsageLimitResetTime(data: UsageData): Date | null {
	let resetTime: Date | null = null;

	if (data.isApiErrorMessage === true) {
		const timestampMatch = data.message?.content?.find(
			c => c.text != null && c.text.includes('Claude AI usage limit reached'),
		)?.text?.match(/\|(\d+)/) ?? null;

		if (timestampMatch?.[1] != null) {
			const resetTimestamp = Number.parseInt(timestampMatch[1]);
			resetTime = resetTimestamp > 0 ? new Date(resetTimestamp * 1000) : null;
		}
	}

	return resetTime;
}

/**
 * Result of glob operation with base directory information
 */
export type GlobResult = {
	file: string;
	baseDir: string;
};

/**
 * Glob files from multiple Claude paths in parallel
 * @param claudePaths - Array of Claude base paths
 * @returns Array of file paths with their base directories
 */
export async function globUsageFiles(claudePaths: string[]): Promise<GlobResult[]> {
	const filePromises = claudePaths.map(async (claudePath) => {
		const claudeDir = path.join(claudePath, CLAUDE_PROJECTS_DIR_NAME);
		const files = await glob([USAGE_DATA_GLOB_PATTERN], {
			cwd: claudeDir,
			absolute: true,
		}).catch(() => []); // Gracefully handle errors for individual paths

		// Map each file to include its base directory
		return files.map(file => ({ file, baseDir: claudeDir }));
	});
	return (await Promise.all(filePromises)).flat();
}

/**
 * Date range filter for limiting usage data by date
 */
export type DateFilter = {
	since?: string; // YYYYMMDD format
	until?: string; // YYYYMMDD format
};

type WeekDay = TupleToUnion<typeof WEEK_DAYS>;
type DayOfWeek = IntRange<0, typeof WEEK_DAYS['length']>; // 0 = Sunday, 1 = Monday, ..., 6 = Saturday

/**
 * Configuration options for loading usage data
 */
export type LoadOptions = {
	claudePath?: string; // Custom path to Claude data directory
	mode?: CostMode; // Cost calculation mode
	order?: SortOrder; // Sort order for dates
	offline?: boolean; // Use offline mode for pricing
	sessionDurationHours?: number; // Session block duration in hours
	groupByProject?: boolean; // Group data by project instead of aggregating
	project?: string; // Filter to specific project name
	startOfWeek?: WeekDay; // Start of week for weekly aggregation
	timezone?: string; // Timezone for date grouping (e.g., 'UTC', 'America/New_York'). Defaults to system timezone
	locale?: string; // Locale for date/time formatting (e.g., 'en-US', 'ja-JP'). Defaults to 'en-US'
} & DateFilter;

/**
 * Loads and aggregates Claude usage data by day
 * Processes all JSONL files in the Claude projects directory and groups usage by date
 * @param options - Optional configuration for loading and filtering data
 * @returns Array of daily usage summaries sorted by date
 */
export async function loadDailyUsageData(
	options?: LoadOptions,
): Promise<DailyUsage[]> {
	// Get all Claude paths or use the specific one from options
	const claudePaths = toArray(options?.claudePath ?? getClaudePaths());

	// Collect files from all paths in parallel
	const allFiles = await globUsageFiles(claudePaths);
	const fileList = allFiles.map(f => f.file);

	if (fileList.length === 0) {
		return [];
	}

	// Filter by project if specified
	const projectFilteredFiles = filterByProject(
		fileList,
		filePath => extractProjectFromPath(filePath),
		options?.project,
	);

	// Sort files by timestamp to ensure chronological processing
	const sortedFiles = await sortFilesByTimestamp(projectFilteredFiles);

	// Fetch pricing data for cost calculation only when needed
	const mode = options?.mode ?? 'auto';

	// Use PricingFetcher with using statement for automatic cleanup
	using fetcher = mode === 'display' ? null : new PricingFetcher(options?.offline);

	// Track processed message+request combinations for deduplication
	const processedHashes = new Set<string>();

	// Collect all valid data entries first
	const allEntries: { data: UsageData; date: string; cost: number; model: string | undefined; project: string }[] = [];

	for (const file of sortedFiles) {
		const content = await readFile(file, 'utf-8');
		const lines = content
			.trim()
			.split('\n')
			.filter(line => line.length > 0);

		for (const line of lines) {
			try {
				const parsed = JSON.parse(line) as unknown;
				const result = usageDataSchema.safeParse(parsed);
				if (!result.success) {
					continue;
				}
				const data = result.data;

				// Check for duplicate message + request ID combination
				const uniqueHash = createUniqueHash(data);
				if (isDuplicateEntry(uniqueHash, processedHashes)) {
					// Skip duplicate message
					continue;
				}

				// Mark this combination as processed
				markAsProcessed(uniqueHash, processedHashes);

				// Always use en-CA for date grouping to ensure YYYY-MM-DD format
				const date = formatDate(data.timestamp, options?.timezone, 'en-CA');
				// If fetcher is available, calculate cost based on mode and tokens
				// If fetcher is null, use pre-calculated costUSD or default to 0
				const cost = fetcher != null
					? await calculateCostForEntry(data, mode, fetcher)
					: data.costUSD ?? 0;

				// Extract project name from file path
				const project = extractProjectFromPath(file);

				allEntries.push({ data, date, cost, model: data.message.model, project });
			}
			catch {
				// Skip invalid JSON lines
			}
		}
	}

	// Group by date, optionally including project
	// Automatically enable project grouping when project filter is specified
	const needsProjectGrouping = options?.groupByProject === true || options?.project != null;
	const groupingKey = needsProjectGrouping
		? (entry: typeof allEntries[0]) => `${entry.date}\x00${entry.project}`
		: (entry: typeof allEntries[0]) => entry.date;

	const groupedData = groupBy(allEntries, groupingKey);

	// Aggregate each group
	const results = Object.entries(groupedData)
		.map(([groupKey, entries]) => {
			if (entries == null) {
				return undefined;
			}

			// Extract date and project from groupKey (format: "date" or "date\x00project")
			const parts = groupKey.split('\x00');
			const date = parts[0] ?? groupKey;
			const project = parts.length > 1 ? parts[1] : undefined;

			// Aggregate by model first
			const modelAggregates = aggregateByModel(
				entries,
				entry => entry.model,
				entry => entry.data.message.usage,
				entry => entry.cost,
			);

			// Create model breakdowns
			const modelBreakdowns = createModelBreakdowns(modelAggregates);

			// Calculate totals
			const totals = calculateTotals(
				entries,
				entry => entry.data.message.usage,
				entry => entry.cost,
			);

			const modelsUsed = extractUniqueModels(entries, e => e.model);

			return {
				date: createDailyDate(date),
				...totals,
				modelsUsed: modelsUsed as ModelName[],
				modelBreakdowns,
				...(project != null && { project }),
			};
		})
		.filter(item => item != null);

	// Filter by date range if specified
	const dateFiltered = filterByDateRange(results, item => item.date, options?.since, options?.until);

	// Filter by project if specified
	const finalFiltered = filterByProject(dateFiltered, item => item.project, options?.project);

	// Sort by date based on order option (default to descending)
	return sortByDate(finalFiltered, item => item.date, options?.order);
}

/**
 * Loads and aggregates Claude usage data by session
 * Groups usage data by project path and session ID based on file structure
 * @param options - Optional configuration for loading and filtering data
 * @returns Array of session usage summaries sorted by last activity
 */
export async function loadSessionData(
	options?: LoadOptions,
): Promise<SessionUsage[]> {
	// Get all Claude paths or use the specific one from options
	const claudePaths = toArray(options?.claudePath ?? getClaudePaths());

	// Collect files from all paths with their base directories in parallel
	const filesWithBase = await globUsageFiles(claudePaths);

	if (filesWithBase.length === 0) {
		return [];
	}

	// Filter by project if specified
	const projectFilteredWithBase = filterByProject(
		filesWithBase,
		item => extractProjectFromPath(item.file),
		options?.project,
	);

	// Sort files by timestamp to ensure chronological processing
	// Create a map for O(1) lookup instead of O(N) find operations
	const fileToBaseMap = new Map(projectFilteredWithBase.map(f => [f.file, f.baseDir]));
	const sortedFilesWithBase = await sortFilesByTimestamp(
		projectFilteredWithBase.map(f => f.file),
	).then(sortedFiles =>
		sortedFiles.map(file => ({
			file,
			baseDir: fileToBaseMap.get(file) ?? '',
		})),
	);

	// Fetch pricing data for cost calculation only when needed
	const mode = options?.mode ?? 'auto';

	// Use PricingFetcher with using statement for automatic cleanup
	using fetcher = mode === 'display' ? null : new PricingFetcher(options?.offline);

	// Track processed message+request combinations for deduplication
	const processedHashes = new Set<string>();

	// Collect all valid data entries with session info first
	const allEntries: Array<{
		data: UsageData;
		sessionKey: string;
		sessionId: string;
		projectPath: string;
		cost: number;
		timestamp: string;
		model: string | undefined;
	}> = [];

	for (const { file, baseDir } of sortedFilesWithBase) {
		// Extract session info from file path using its specific base directory
		const relativePath = path.relative(baseDir, file);
		const parts = relativePath.split(path.sep);

		// Session ID is the directory name containing the JSONL file
		const sessionId = parts[parts.length - 2] ?? 'unknown';
		// Project path is everything before the session ID
		const joinedPath = parts.slice(0, -2).join(path.sep);
		const projectPath = joinedPath.length > 0 ? joinedPath : 'Unknown Project';

		const content = await readFile(file, 'utf-8');
		const lines = content
			.trim()
			.split('\n')
			.filter(line => line.length > 0);

		for (const line of lines) {
			try {
				const parsed = JSON.parse(line) as unknown;
				const result = usageDataSchema.safeParse(parsed);
				if (!result.success) {
					continue;
				}
				const data = result.data;

				// Check for duplicate message + request ID combination
				const uniqueHash = createUniqueHash(data);
				if (isDuplicateEntry(uniqueHash, processedHashes)) {
				// Skip duplicate message
					continue;
				}

				// Mark this combination as processed
				markAsProcessed(uniqueHash, processedHashes);

				const sessionKey = `${projectPath}/${sessionId}`;
				const cost = fetcher != null
					? await calculateCostForEntry(data, mode, fetcher)
					: data.costUSD ?? 0;

				allEntries.push({
					data,
					sessionKey,
					sessionId,
					projectPath,
					cost,
					timestamp: data.timestamp,
					model: data.message.model,
				});
			}
			catch {
				// Skip invalid JSON lines
			}
		}
	}

	// Group by session using Object.groupBy
	const groupedBySessions = groupBy(
		allEntries,
		entry => entry.sessionKey,
	);

	// Aggregate each session group
	const results = Object.entries(groupedBySessions)
		.map(([_, entries]) => {
			if (entries == null) {
				return undefined;
			}

			// Find the latest timestamp for lastActivity
			const latestEntry = entries.reduce((latest, current) =>
				current.timestamp > latest.timestamp ? current : latest,
			);

			// Collect all unique versions
			const versions: string[] = [];
			for (const entry of entries) {
				if (entry.data.version != null) {
					versions.push(entry.data.version);
				}
			}

			// Aggregate by model
			const modelAggregates = aggregateByModel(
				entries,
				entry => entry.model,
				entry => entry.data.message.usage,
				entry => entry.cost,
			);

			// Create model breakdowns
			const modelBreakdowns = createModelBreakdowns(modelAggregates);

			// Calculate totals
			const totals = calculateTotals(
				entries,
				entry => entry.data.message.usage,
				entry => entry.cost,
			);

			const modelsUsed = extractUniqueModels(entries, e => e.model);

			return {
				sessionId: createSessionId(latestEntry.sessionId),
				projectPath: createProjectPath(latestEntry.projectPath),
				...totals,
				// Always use en-CA for date storage to ensure YYYY-MM-DD format
				lastActivity: formatDate(latestEntry.timestamp, options?.timezone, 'en-CA') as ActivityDate,
				versions: uniq(versions).sort() as Version[],
				modelsUsed: modelsUsed as ModelName[],
				modelBreakdowns,
			};
		})
		.filter(item => item != null);

	// Filter by date range if specified
	const dateFiltered = filterByDateRange(results, item => item.lastActivity, options?.since, options?.until);

	// Filter by project if specified
	const sessionFiltered = filterByProject(dateFiltered, item => item.projectPath, options?.project);

	return sortByDate(sessionFiltered, item => item.lastActivity, options?.order);
}

/**
 * Loads and aggregates Claude usage data by month
 * Uses daily usage data as the source and groups by month
 * @param options - Optional configuration for loading and filtering data
 * @returns Array of monthly usage summaries sorted by month
 */
export async function loadMonthlyUsageData(
	options?: LoadOptions,
): Promise<MonthlyUsage[]> {
	return loadBucketUsageData((data: DailyUsage) => createMonthlyDate(data.date.substring(0, 7)), options)
		.then(usages => usages.map<MonthlyUsage>(({ bucket, ...rest }) => ({
			month: createMonthlyDate(bucket.toString()),
			...rest,
		})));
}

/**
 * @param date - The date to get the week for
 * @param startDay - The day to start the week on (0 = Sunday, 1 = Monday, ..., 6 = Saturday)
 * @returns The date of the first day of the week for the given date
 */
function getDateWeek(date: Date, startDay: DayOfWeek): WeeklyDate {
	const d = new Date(date);
	const day = d.getDay();
	const shift = (day - startDay + 7) % 7;
	d.setDate(d.getDate() - shift);

	return createWeeklyDate(d.toISOString().substring(0, 10));
}

/**
 * Convert day name to number (0 = Sunday, 1 = Monday, ..., 6 = Saturday)
 */
function getDayNumber(day: WeekDay): DayOfWeek {
	const dayMap = {
		sunday: 0,
		monday: 1,
		tuesday: 2,
		wednesday: 3,
		thursday: 4,
		friday: 5,
		saturday: 6,
	} as const satisfies Record<WeekDay, DayOfWeek>;
	return dayMap[day];
}

export async function loadWeeklyUsageData(
	options?: LoadOptions,
): Promise<WeeklyUsage[]> {
	const startDay = options?.startOfWeek != null ? getDayNumber(options.startOfWeek) : getDayNumber('sunday');

	return loadBucketUsageData((data: DailyUsage) => getDateWeek(new Date(data.date), startDay), options)
		.then(usages => usages.map<WeeklyUsage>(({ bucket, ...rest }) => ({
			week: createWeeklyDate(bucket.toString()),
			...rest,
		})));
}

/**
 * Load usage data for a specific session by sessionId
 * Searches for a JSONL file named {sessionId}.jsonl in all Claude project directories
 * @param sessionId - The session ID to load data for (matches the JSONL filename)
 * @param options - Options for loading data
 * @param options.mode - Cost calculation mode (auto, calculate, display)
 * @param options.offline - Whether to use offline pricing data
 * @returns Usage data for the specific session or null if not found
 */
export async function loadSessionUsageById(
	sessionId: string,
	options?: { mode?: CostMode; offline?: boolean },
): Promise<{ totalCost: number; entries: UsageData[] } | null> {
	const claudePaths = getClaudePaths();

	// Find the JSONL file for this session ID
	// On Windows, replace backslashes from path.join with forward slashes for tinyglobby compatibility
	const patterns = claudePaths.map(p => path.join(p, 'projects', '**', `${sessionId}.jsonl`).replace(/\\/g, '/'));
	const jsonlFiles = await glob(patterns);

	if (jsonlFiles.length === 0) {
		return null;
	}

	const file = jsonlFiles[0];
	if (file == null) {
		return null;
	}
	const content = await readFile(file, 'utf-8');
	const lines = content.trim().split('\n').filter(line => line.length > 0);

	const mode = options?.mode ?? 'auto';
	using fetcher = mode === 'display' ? null : new PricingFetcher(options?.offline);

	const entries: UsageData[] = [];
	let totalCost = 0;

	for (const line of lines) {
		try {
			const parsed = JSON.parse(line) as unknown;
			const result = usageDataSchema.safeParse(parsed);
			if (!result.success) {
				continue;
			}
			const data = result.data;

			const cost = fetcher != null
				? await calculateCostForEntry(data, mode, fetcher)
				: data.costUSD ?? 0;

			totalCost += cost;
			entries.push(data);
		}
		catch {
			// Skip invalid JSON lines
		}
	}

	return { totalCost, entries };
}

export async function loadBucketUsageData(
	groupingFn: (data: DailyUsage) => Bucket,
	options?: LoadOptions,
): Promise<BucketUsage[]> {
	const dailyData = await loadDailyUsageData(options);

	// Group daily data by week, optionally including project
	// Automatically enable project grouping when project filter is specified
	const needsProjectGrouping
    = options?.groupByProject === true || options?.project != null;

	const groupingKey = needsProjectGrouping
		? (data: DailyUsage) =>
				`${groupingFn(data)}\x00${data.project ?? 'unknown'}`
		: (data: DailyUsage) => `${groupingFn(data)}`;

	const grouped = groupBy(dailyData, groupingKey);

	const buckets: BucketUsage[] = [];
	for (const [groupKey, dailyEntries] of Object.entries(grouped)) {
		if (dailyEntries == null) {
			continue;
		}

		const parts = groupKey.split('\x00');
		const bucket = createBucket(parts[0] ?? groupKey);
		const project = parts.length > 1 ? parts[1] : undefined;

		// Aggregate model breakdowns across all days
		const allBreakdowns = dailyEntries.flatMap(
			daily => daily.modelBreakdowns,
		);
		const modelAggregates = aggregateModelBreakdowns(allBreakdowns);

		// Create model breakdowns
		const modelBreakdowns = createModelBreakdowns(modelAggregates);

		// Collect unique models
		const models: string[] = [];
		for (const data of dailyEntries) {
			for (const model of data.modelsUsed) {
				// Skip synthetic model
				if (model !== '<synthetic>') {
					models.push(model);
				}
			}
		}

		// Calculate totals from daily entries
		let totalInputTokens = 0;
		let totalOutputTokens = 0;
		let totalCacheCreationTokens = 0;
		let totalCacheReadTokens = 0;
		let totalCost = 0;

		for (const daily of dailyEntries) {
			totalInputTokens += daily.inputTokens;
			totalOutputTokens += daily.outputTokens;
			totalCacheCreationTokens += daily.cacheCreationTokens;
			totalCacheReadTokens += daily.cacheReadTokens;
			totalCost += daily.totalCost;
		}
		const bucketUsage: BucketUsage = {
			bucket,
			inputTokens: totalInputTokens,
			outputTokens: totalOutputTokens,
			cacheCreationTokens: totalCacheCreationTokens,
			cacheReadTokens: totalCacheReadTokens,
			totalCost,
			modelsUsed: uniq(models) as ModelName[],
			modelBreakdowns,
			...(project != null && { project }),
		};

		buckets.push(bucketUsage);
	}

	return sortByDate(buckets, item => item.bucket, options?.order);
}

/**
 * Calculate context tokens from transcript file using improved JSONL parsing
 * Based on the Python reference implementation for better accuracy
 * @param transcriptPath - Path to the transcript JSONL file
 * @returns Object with context tokens info or null if unavailable
 */
export async function calculateContextTokens(transcriptPath: string, modelId?: string, offline = false): Promise<{
	inputTokens: number;
	percentage: number;
	contextLimit: number;
} | null> {
	let content: string;
	try {
		content = await readFile(transcriptPath, 'utf-8');
	}
	catch (error: unknown) {
		logger.debug(`Failed to read transcript file: ${String(error)}`);
		return null;
	}

	const lines = content.split('\n').reverse(); // Iterate from last line to first line

	for (const line of lines) {
		const trimmedLine = line.trim();
		if (trimmedLine === '') {
			continue;
		}

		try {
			const parsed = JSON.parse(trimmedLine) as unknown;
			const result = transcriptMessageSchema.safeParse(parsed);
			if (!result.success) {
				continue; // Skip malformed JSON lines
			}
			const obj = result.data;

			// Check if this line contains the required token usage fields
			if (obj.type === 'assistant'
				&& obj.message != null
				&& obj.message.usage != null
				&& obj.message.usage.input_tokens != null) {
				const usage = obj.message.usage;
				const inputTokens
					= usage.input_tokens!
						+ (usage.cache_creation_input_tokens ?? 0)
						+ (usage.cache_read_input_tokens ?? 0);

				// Get context limit from PricingFetcher
				let contextLimit = 200_000; // Fallback for when modelId is not provided
				if (modelId != null && modelId !== '') {
					using fetcher = new PricingFetcher(offline);
					const contextLimitResult = await fetcher.getModelContextLimit(modelId);
					if (Result.isSuccess(contextLimitResult) && contextLimitResult.value != null) {
						contextLimit = contextLimitResult.value;
					}
					else if (Result.isSuccess(contextLimitResult)) {
						// Context limit not available for this model in LiteLLM
						logger.debug(`No context limit data available for model ${modelId} in LiteLLM`);
					}
					else {
						// Error occurred
						logger.debug(`Failed to get context limit for model ${modelId}: ${contextLimitResult.error.message}`);
					}
				}

				const percentage = Math.min(100, Math.max(0, Math.round((inputTokens / contextLimit) * 100)));

				return {
					inputTokens,
					percentage,
					contextLimit,
				};
			}
		}
		catch {
			continue; // Skip malformed JSON lines
		}
	}

	// No valid usage information found
	logger.debug('No usage information found in transcript');
	return null;
}

/**
 * Loads usage data and organizes it into session blocks (typically 5-hour billing periods)
 * Processes all usage data and groups it into time-based blocks for billing analysis
 * @param options - Optional configuration including session duration and filtering
 * @returns Array of session blocks with usage and cost information
 */
export async function loadSessionBlockData(
	options?: LoadOptions,
): Promise<SessionBlock[]> {
	// Get all Claude paths or use the specific one from options
	const claudePaths = toArray(options?.claudePath ?? getClaudePaths());

	// Collect files from all paths
	const allFiles: string[] = [];
	for (const claudePath of claudePaths) {
		const claudeDir = path.join(claudePath, CLAUDE_PROJECTS_DIR_NAME);
		const files = await glob([USAGE_DATA_GLOB_PATTERN], {
			cwd: claudeDir,
			absolute: true,
		});
		allFiles.push(...files);
	}

	if (allFiles.length === 0) {
		return [];
	}

	// Filter by project if specified
	const blocksFilteredFiles = filterByProject(
		allFiles,
		filePath => extractProjectFromPath(filePath),
		options?.project,
	);

	// Sort files by timestamp to ensure chronological processing
	const sortedFiles = await sortFilesByTimestamp(blocksFilteredFiles);

	// Fetch pricing data for cost calculation only when needed
	const mode = options?.mode ?? 'auto';

	// Use PricingFetcher with using statement for automatic cleanup
	using fetcher = mode === 'display' ? null : new PricingFetcher(options?.offline);

	// Track processed message+request combinations for deduplication
	const processedHashes = new Set<string>();

	// Collect all valid data entries first
	const allEntries: LoadedUsageEntry[] = [];

	for (const file of sortedFiles) {
		const content = await readFile(file, 'utf-8');
		const lines = content
			.trim()
			.split('\n')
			.filter(line => line.length > 0);

		for (const line of lines) {
			try {
				const parsed = JSON.parse(line) as unknown;
				const result = usageDataSchema.safeParse(parsed);
				if (!result.success) {
					continue;
				}
				const data = result.data;

				// Check for duplicate message + request ID combination
				const uniqueHash = createUniqueHash(data);
				if (isDuplicateEntry(uniqueHash, processedHashes)) {
				// Skip duplicate message
					continue;
				}

				// Mark this combination as processed
				markAsProcessed(uniqueHash, processedHashes);

				const cost = fetcher != null
					? await calculateCostForEntry(data, mode, fetcher)
					: data.costUSD ?? 0;

				// Get Claude Code usage limit expiration date
				const usageLimitResetTime = getUsageLimitResetTime(data);

				allEntries.push({
					timestamp: new Date(data.timestamp),
					usage: {
						inputTokens: data.message.usage.input_tokens,
						outputTokens: data.message.usage.output_tokens,
						cacheCreationInputTokens: data.message.usage.cache_creation_input_tokens ?? 0,
						cacheReadInputTokens: data.message.usage.cache_read_input_tokens ?? 0,
					},
					costUSD: cost,
					model: data.message.model ?? 'unknown',
					version: data.version,
					usageLimitResetTime: usageLimitResetTime ?? undefined,
				});
			}
			catch (error) {
				// Skip invalid JSON lines but log for debugging purposes
				logger.debug(`Skipping invalid JSON line in 5-hour blocks: ${error instanceof Error ? error.message : String(error)}`);
			}
		}
	}

	// Identify session blocks
	const blocks = identifySessionBlocks(allEntries, options?.sessionDurationHours);

	// Filter by date range if specified
	const dateFiltered = (options?.since != null && options.since !== '') || (options?.until != null && options.until !== '')
		? blocks.filter((block) => {
				// Always use en-CA for date comparison to ensure YYYY-MM-DD format
				const blockDateStr = formatDate(block.startTime.toISOString(), options?.timezone, 'en-CA').replace(/-/g, '');
				if (options.since != null && options.since !== '' && blockDateStr < options.since) {
					return false;
				}
				if (options.until != null && options.until !== '' && blockDateStr > options.until) {
					return false;
				}
				return true;
			})
		: blocks;

	// Sort by start time based on order option
	return sortByDate(dateFiltered, block => block.startTime, options?.order);
}

if (import.meta.vitest != null) {
	describe('formatDate', () => {
		it('formats UTC timestamp to local date', () => {
		// Test with UTC timestamps - results depend on local timezone
			expect(formatDate('2024-01-01T00:00:00Z')).toBe('2024-01-01');
			expect(formatDate('2024-12-31T23:59:59Z')).toBe('2024-12-31');
		});

		it('respects timezone parameter', () => {
			// Test date that crosses day boundary
			const testTimestamp = '2024-01-01T15:00:00Z'; // 3 PM UTC = midnight JST next day

			// Default behavior (no timezone) uses system timezone
			expect(formatDate(testTimestamp)).toMatch(/^\d{4}-\d{2}-\d{2}$/);

			// UTC timezone
			expect(formatDate(testTimestamp, 'UTC')).toBe('2024-01-01');

			// Asia/Tokyo timezone (crosses to next day)
			expect(formatDate(testTimestamp, 'Asia/Tokyo')).toBe('2024-01-02');

			// America/New_York timezone
			expect(formatDate('2024-01-02T03:00:00Z', 'America/New_York')).toBe('2024-01-01'); // 3 AM UTC = 10 PM EST previous day

			// Invalid timezone should throw a RangeError
			expect(() => formatDate(testTimestamp, 'Invalid/Timezone')).toThrow(RangeError);
		});

		it('formatDateCompact respects timezone parameter', () => {
			const testTimestamp = '2024-01-01T15:00:00Z';

			// UTC timezone
			expect(formatDateCompact(testTimestamp, 'UTC', 'en-US')).toBe('2024\n01-01');

			// Asia/Tokyo timezone (crosses to next day)
			expect(formatDateCompact(testTimestamp, 'Asia/Tokyo', 'en-US')).toBe('2024\n01-02');

			// Daily date defined as UTC is preserved
			expect(formatDateCompact('2024-01-01', 'UTC', 'en-US')).toBe('2024\n01-01');

			// Daily date already in local time is preserved instead of being interpreted as UTC
			expect(formatDateCompact('2024-01-01', undefined, 'en-US')).toBe('2024\n01-01');
		});

		it('handles various date formats', () => {
			expect(formatDate('2024-01-01')).toBe('2024-01-01');
			expect(formatDate('2024-01-01T12:00:00')).toBe('2024-01-01');
			expect(formatDate('2024-01-01T12:00:00.000Z')).toBe('2024-01-01');
		});

		it('pads single digit months and days', () => {
			// Use UTC noon to avoid timezone issues
			expect(formatDate('2024-01-05T12:00:00Z')).toBe('2024-01-05');
			expect(formatDate('2024-10-01T12:00:00Z')).toBe('2024-10-01');
		});

		it('respects locale parameter', () => {
			const testDate = '2024-08-04T12:00:00Z';

			// Different locales format dates differently
			expect(formatDate(testDate, 'UTC', 'en-US')).toBe('08/04/2024');
			expect(formatDate(testDate, 'UTC', 'en-CA')).toBe('2024-08-04');
			expect(formatDate(testDate, 'UTC', 'ja-JP')).toBe('2024/08/04');
			expect(formatDate(testDate, 'UTC', 'de-DE')).toBe('04.08.2024');
		});
	});

	describe('loadSessionUsageById', async () => {
		const { createFixture } = await import('fs-fixture');

		afterEach(() => {
			vi.unstubAllEnvs();
		});

		it('loads usage data for a specific session', async () => {
			await using fixture = await createFixture({
				'.claude': {
					projects: {
						'test-project': {
							'session-123.jsonl': `${JSON.stringify({
								timestamp: '2024-01-01T00:00:00Z',
								sessionId: 'session-123',
								message: {
									usage: {
										input_tokens: 100,
										output_tokens: 50,
										cache_creation_input_tokens: 10,
										cache_read_input_tokens: 20,
									},
									model: 'claude-sonnet-4-20250514',
								},
								costUSD: 0.5,
							})}\n${JSON.stringify({
								timestamp: '2024-01-01T01:00:00Z',
								sessionId: 'session-123',
								message: {
									usage: {
										input_tokens: 200,
										output_tokens: 100,
										cache_creation_input_tokens: 20,
										cache_read_input_tokens: 40,
									},
									model: 'claude-sonnet-4-20250514',
								},
								costUSD: 1.0,
							})}`,
						},
					},
				},
			});

			vi.stubEnv('CLAUDE_CONFIG_DIR', fixture.getPath('.claude'));

			const result = await loadSessionUsageById('session-123', { mode: 'display' });

			expect(result).not.toBeNull();
			expect(result?.totalCost).toBe(1.5);
			expect(result?.entries).toHaveLength(2);
		});

		it('returns null for non-existent session', async () => {
			await using fixture = await createFixture({
				'.claude': {
					projects: {
						'test-project': {
							'other-session.jsonl': JSON.stringify({
								timestamp: '2024-01-01T00:00:00Z',
								sessionId: 'other-session',
								message: {
									usage: {
										input_tokens: 100,
										output_tokens: 50,
									},
									model: 'claude-sonnet-4-20250514',
								},
								costUSD: 0.5,
							}),
						},
					},
				},
			});

			vi.stubEnv('CLAUDE_CONFIG_DIR', fixture.getPath('.claude'));

			const result = await loadSessionUsageById('non-existent', { mode: 'display' });

			expect(result).toBeNull();
		});
	});

	describe('formatDateCompact', () => {
		it('formats UTC timestamp to local date with line break', () => {
			expect(formatDateCompact('2024-01-01T00:00:00Z', undefined, 'en-US')).toBe('2024\n01-01');
		});

		it('handles various date formats', () => {
			expect(formatDateCompact('2024-12-31T23:59:59Z', undefined, 'en-US')).toBe('2024\n12-31');
			expect(formatDateCompact('2024-01-01', undefined, 'en-US')).toBe('2024\n01-01');
			expect(formatDateCompact('2024-01-01T12:00:00', undefined, 'en-US')).toBe('2024\n01-01');
			expect(formatDateCompact('2024-01-01T12:00:00.000Z', undefined, 'en-US')).toBe('2024\n01-01');
		});

		it('pads single digit months and days', () => {
			// Use UTC noon to avoid timezone issues
			expect(formatDateCompact('2024-01-05T12:00:00Z', undefined, 'en-US')).toBe('2024\n01-05');
			expect(formatDateCompact('2024-10-01T12:00:00Z', undefined, 'en-US')).toBe('2024\n10-01');
		});

		it('respects locale parameter', () => {
			const testDate = '2024-08-04T12:00:00Z';

			// Different locales format dates differently
			expect(formatDateCompact(testDate, 'UTC', 'en-US')).toBe('2024\n08-04');
			expect(formatDateCompact(testDate, 'UTC', 'en-CA')).toBe('2024\n08-04');
			expect(formatDateCompact(testDate, 'UTC', 'ja-JP')).toBe('2024\n08-04');
			// All locales should produce similar compact format
		});
	});

	describe('loadDailyUsageData', () => {
		it('returns empty array when no files found', async () => {
			await using fixture = await createFixture({
				projects: {},
			});

			const result = await loadDailyUsageData({ claudePath: fixture.path });
			expect(result).toEqual([]);
		});

		it('aggregates daily usage data correctly', async () => {
			// Use timestamps in the middle of the day to avoid timezone issues
			const mockData1: UsageData[] = [
				{
					timestamp: createISOTimestamp('2024-01-01T10:00:00Z'),
					message: { usage: { input_tokens: 100, output_tokens: 50 } },
					costUSD: 0.01,
				},
				{
					timestamp: createISOTimestamp('2024-01-01T12:00:00Z'),
					message: { usage: { input_tokens: 200, output_tokens: 100 } },
					costUSD: 0.02,
				},
			];

			const mockData2: UsageData = {
				timestamp: createISOTimestamp('2024-01-01T18:00:00Z'),
				message: { usage: { input_tokens: 300, output_tokens: 150 } },
				costUSD: 0.03,
			};

			await using fixture = await createFixture({
				projects: {
					project1: {
						session1: {
							'file1.jsonl': mockData1.map(d => JSON.stringify(d)).join('\n'),
						},
						session2: {
							'file2.jsonl': JSON.stringify(mockData2),
						},
					},
				},
			});

			const result = await loadDailyUsageData({ claudePath: fixture.path });

			expect(result).toHaveLength(1);
			expect(result[0]?.date).toBe('2024-01-01');
			expect(result[0]?.inputTokens).toBe(600); // 100 + 200 + 300
			expect(result[0]?.outputTokens).toBe(300); // 50 + 100 + 150
			expect(result[0]?.totalCost).toBe(0.06); // 0.01 + 0.02 + 0.03
		});

		it('handles cache tokens', async () => {
			const mockData: UsageData = {
				timestamp: createISOTimestamp('2024-01-01T12:00:00Z'),
				message: {
					usage: {
						input_tokens: 100,
						output_tokens: 50,
						cache_creation_input_tokens: 25,
						cache_read_input_tokens: 10,
					},
				},
				costUSD: 0.01,
			};

			await using fixture = await createFixture({
				projects: {
					project1: {
						session1: {
							'file.jsonl': JSON.stringify(mockData),
						},
					},
				},
			});

			const result = await loadDailyUsageData({ claudePath: fixture.path });

			expect(result[0]?.cacheCreationTokens).toBe(25);
			expect(result[0]?.cacheReadTokens).toBe(10);
		});

		it('filters by date range', async () => {
			const mockData: UsageData[] = [
				{
					timestamp: createISOTimestamp('2024-01-01T12:00:00Z'),
					message: { usage: { input_tokens: 100, output_tokens: 50 } },
					costUSD: 0.01,
				},
				{
					timestamp: createISOTimestamp('2024-01-15T12:00:00Z'),
					message: { usage: { input_tokens: 200, output_tokens: 100 } },
					costUSD: 0.02,
				},
				{
					timestamp: createISOTimestamp('2024-01-31T12:00:00Z'),
					message: { usage: { input_tokens: 300, output_tokens: 150 } },
					costUSD: 0.03,
				},
			];

			await using fixture = await createFixture({
				projects: {
					project1: {
						session1: {
							'file.jsonl': mockData.map(d => JSON.stringify(d)).join('\n'),
						},
					},
				},
			});

			const result = await loadDailyUsageData({
				claudePath: fixture.path,
				since: '20240110',
				until: '20240125',
			});

			expect(result).toHaveLength(1);
			expect(result[0]?.date).toBe('2024-01-15');
			expect(result[0]?.inputTokens).toBe(200);
		});

		it('sorts by date descending by default', async () => {
			const mockData: UsageData[] = [
				{
					timestamp: createISOTimestamp('2024-01-15T12:00:00Z'),
					message: { usage: { input_tokens: 200, output_tokens: 100 } },
					costUSD: 0.02,
				},
				{
					timestamp: createISOTimestamp('2024-01-01T12:00:00Z'),
					message: { usage: { input_tokens: 100, output_tokens: 50 } },
					costUSD: 0.01,
				},
				{
					timestamp: createISOTimestamp('2024-01-31T12:00:00Z'),
					message: { usage: { input_tokens: 300, output_tokens: 150 } },
					costUSD: 0.03,
				},
			];

			await using fixture = await createFixture({
				projects: {
					project1: {
						session1: {
							'file.jsonl': mockData.map(d => JSON.stringify(d)).join('\n'),
						},
					},
				},
			});

			const result = await loadDailyUsageData({ claudePath: fixture.path });

			expect(result[0]?.date).toBe('2024-01-31');
			expect(result[1]?.date).toBe('2024-01-15');
			expect(result[2]?.date).toBe('2024-01-01');
		});

		it('sorts by date ascending when order is \'asc\'', async () => {
			const mockData: UsageData[] = [
				{
					timestamp: createISOTimestamp('2024-01-15T12:00:00Z'),
					message: { usage: { input_tokens: 200, output_tokens: 100 } },
					costUSD: 0.02,
				},
				{
					timestamp: createISOTimestamp('2024-01-01T12:00:00Z'),
					message: { usage: { input_tokens: 100, output_tokens: 50 } },
					costUSD: 0.01,
				},
				{
					timestamp: createISOTimestamp('2024-01-31T12:00:00Z'),
					message: { usage: { input_tokens: 300, output_tokens: 150 } },
					costUSD: 0.03,
				},
			];

			await using fixture = await createFixture({
				projects: {
					project1: {
						session1: {
							'usage.jsonl': mockData.map(d => JSON.stringify(d)).join('\n'),
						},
					},
				},
			});

			const result = await loadDailyUsageData({
				claudePath: fixture.path,
				order: 'asc',
			});

			expect(result).toHaveLength(3);
			expect(result[0]?.date).toBe('2024-01-01');
			expect(result[1]?.date).toBe('2024-01-15');
			expect(result[2]?.date).toBe('2024-01-31');
		});

		it('sorts by date descending when order is \'desc\'', async () => {
			const mockData: UsageData[] = [
				{
					timestamp: createISOTimestamp('2024-01-15T12:00:00Z'),
					message: { usage: { input_tokens: 200, output_tokens: 100 } },
					costUSD: 0.02,
				},
				{
					timestamp: createISOTimestamp('2024-01-01T12:00:00Z'),
					message: { usage: { input_tokens: 100, output_tokens: 50 } },
					costUSD: 0.01,
				},
				{
					timestamp: createISOTimestamp('2024-01-31T12:00:00Z'),
					message: { usage: { input_tokens: 300, output_tokens: 150 } },
					costUSD: 0.03,
				},
			];

			await using fixture = await createFixture({
				projects: {
					project1: {
						session1: {
							'usage.jsonl': mockData.map(d => JSON.stringify(d)).join('\n'),
						},
					},
				},
			});

			const result = await loadDailyUsageData({
				claudePath: fixture.path,
				order: 'desc',
			});

			expect(result).toHaveLength(3);
			expect(result[0]?.date).toBe('2024-01-31');
			expect(result[1]?.date).toBe('2024-01-15');
			expect(result[2]?.date).toBe('2024-01-01');
		});

		it('handles invalid JSON lines gracefully', async () => {
			const mockData = `
{"timestamp":"2024-01-01T12:00:00Z","message":{"usage":{"input_tokens":100,"output_tokens":50}},"costUSD":0.01}
invalid json line
{"timestamp":"2024-01-01T12:00:00Z","message":{"usage":{"input_tokens":200,"output_tokens":100}},"costUSD":0.02}
{ broken json
{"timestamp":"2024-01-01T18:00:00Z","message":{"usage":{"input_tokens":300,"output_tokens":150}},"costUSD":0.03}
`.trim();

			await using fixture = await createFixture({
				projects: {
					project1: {
						session1: {
							'file.jsonl': mockData,
						},
					},
				},
			});

			const result = await loadDailyUsageData({ claudePath: fixture.path });

			// Should only process valid lines
			expect(result).toHaveLength(1);
			expect(result[0]?.inputTokens).toBe(600); // 100 + 200 + 300
			expect(result[0]?.totalCost).toBe(0.06); // 0.01 + 0.02 + 0.03
		});

		it('skips data without required fields', async () => {
			const mockData = `
{"timestamp":"2024-01-01T12:00:00Z","message":{"usage":{"input_tokens":100,"output_tokens":50}},"costUSD":0.01}
{"timestamp":"2024-01-01T14:00:00Z","message":{"usage":{}}}
{"timestamp":"2024-01-01T18:00:00Z","message":{}}
{"timestamp":"2024-01-01T20:00:00Z"}
{"message":{"usage":{"input_tokens":200,"output_tokens":100}}}
{"timestamp":"2024-01-01T22:00:00Z","message":{"usage":{"input_tokens":300,"output_tokens":150}},"costUSD":0.03}
`.trim();

			await using fixture = await createFixture({
				projects: {
					project1: {
						session1: {
							'file.jsonl': mockData,
						},
					},
				},
			});

			const result = await loadDailyUsageData({ claudePath: fixture.path });

			// Should only include valid entries
			expect(result).toHaveLength(1);
			expect(result[0]?.inputTokens).toBe(400); // 100 + 300
			expect(result[0]?.totalCost).toBe(0.04); // 0.01 + 0.03
		});
	});

	describe('loadMonthlyUsageData', () => {
		it('aggregates daily data by month correctly', async () => {
			const mockData: UsageData[] = [
				{
					timestamp: createISOTimestamp('2024-01-01T12:00:00Z'),
					message: { usage: { input_tokens: 100, output_tokens: 50 } },
					costUSD: 0.01,
				},
				{
					timestamp: createISOTimestamp('2024-01-15T12:00:00Z'),
					message: { usage: { input_tokens: 200, output_tokens: 100 } },
					costUSD: 0.02,
				},
				{
					timestamp: createISOTimestamp('2024-02-01T12:00:00Z'),
					message: { usage: { input_tokens: 150, output_tokens: 75 } },
					costUSD: 0.015,
				},
			];

			await using fixture = await createFixture({
				projects: {
					project1: {
						session1: {
							'file.jsonl': mockData.map(d => JSON.stringify(d)).join('\n'),
						},
					},
				},
			});

			const result = await loadMonthlyUsageData({ claudePath: fixture.path });

			// Should be sorted by month descending (2024-02 first)
			expect(result).toHaveLength(2);
			expect(result[0]).toEqual({
				month: '2024-02',
				inputTokens: 150,
				outputTokens: 75,
				cacheCreationTokens: 0,
				cacheReadTokens: 0,
				totalCost: 0.015,
				modelsUsed: [],
				modelBreakdowns: [{
					modelName: 'unknown',
					inputTokens: 150,
					outputTokens: 75,
					cacheCreationTokens: 0,
					cacheReadTokens: 0,
					cost: 0.015,
				}],
			});
			expect(result[1]).toEqual({
				month: '2024-01',
				inputTokens: 300,
				outputTokens: 150,
				cacheCreationTokens: 0,
				cacheReadTokens: 0,
				totalCost: 0.03,
				modelsUsed: [],
				modelBreakdowns: [{
					modelName: 'unknown',
					inputTokens: 300,
					outputTokens: 150,
					cacheCreationTokens: 0,
					cacheReadTokens: 0,
					cost: 0.03,
				}],
			});
		});

		it('handles empty data', async () => {
			await using fixture = await createFixture({
				projects: {},
			});

			const result = await loadMonthlyUsageData({ claudePath: fixture.path });
			expect(result).toEqual([]);
		});

		it('handles single month data', async () => {
			const mockData: UsageData[] = [
				{
					timestamp: createISOTimestamp('2024-01-01T12:00:00Z'),
					message: { usage: { input_tokens: 100, output_tokens: 50 } },
					costUSD: 0.01,
				},
				{
					timestamp: createISOTimestamp('2024-01-31T12:00:00Z'),
					message: { usage: { input_tokens: 200, output_tokens: 100 } },
					costUSD: 0.02,
				},
			];

			await using fixture = await createFixture({
				projects: {
					project1: {
						session1: {
							'file.jsonl': mockData.map(d => JSON.stringify(d)).join('\n'),
						},
					},
				},
			});

			const result = await loadMonthlyUsageData({ claudePath: fixture.path });

			expect(result).toHaveLength(1);
			expect(result[0]).toEqual({
				month: '2024-01',
				inputTokens: 300,
				outputTokens: 150,
				cacheCreationTokens: 0,
				cacheReadTokens: 0,
				totalCost: 0.03,
				modelsUsed: [],
				modelBreakdowns: [{
					modelName: 'unknown',
					inputTokens: 300,
					outputTokens: 150,
					cacheCreationTokens: 0,
					cacheReadTokens: 0,
					cost: 0.03,
				}],
			});
		});

		it('sorts months in descending order', async () => {
			const mockData: UsageData[] = [
				{
					timestamp: createISOTimestamp('2024-01-01T12:00:00Z'),
					message: { usage: { input_tokens: 100, output_tokens: 50 } },
					costUSD: 0.01,
				},
				{
					timestamp: createISOTimestamp('2024-03-01T12:00:00Z'),
					message: { usage: { input_tokens: 100, output_tokens: 50 } },
					costUSD: 0.01,
				},
				{
					timestamp: createISOTimestamp('2024-02-01T12:00:00Z'),
					message: { usage: { input_tokens: 100, output_tokens: 50 } },
					costUSD: 0.01,
				},
				{
					timestamp: createISOTimestamp('2023-12-01T12:00:00Z'),
					message: { usage: { input_tokens: 100, output_tokens: 50 } },
					costUSD: 0.01,
				},
			];

			await using fixture = await createFixture({
				projects: {
					project1: {
						session1: {
							'file.jsonl': mockData.map(d => JSON.stringify(d)).join('\n'),
						},
					},
				},
			});

			const result = await loadMonthlyUsageData({ claudePath: fixture.path });
			const months = result.map(r => r.month);

			expect(months).toEqual(['2024-03', '2024-02', '2024-01', '2023-12']);
		});

		it('sorts months in ascending order when order is \'asc\'', async () => {
			const mockData: UsageData[] = [
				{
					timestamp: createISOTimestamp('2024-01-01T12:00:00Z'),
					message: { usage: { input_tokens: 100, output_tokens: 50 } },
					costUSD: 0.01,
				},
				{
					timestamp: createISOTimestamp('2024-03-01T12:00:00Z'),
					message: { usage: { input_tokens: 100, output_tokens: 50 } },
					costUSD: 0.01,
				},
				{
					timestamp: createISOTimestamp('2024-02-01T12:00:00Z'),
					message: { usage: { input_tokens: 100, output_tokens: 50 } },
					costUSD: 0.01,
				},
				{
					timestamp: createISOTimestamp('2023-12-01T12:00:00Z'),
					message: { usage: { input_tokens: 100, output_tokens: 50 } },
					costUSD: 0.01,
				},
			];

			await using fixture = await createFixture({
				projects: {
					project1: {
						session1: {
							'file.jsonl': mockData.map(d => JSON.stringify(d)).join('\n'),
						},
					},
				},
			});

			const result = await loadMonthlyUsageData({
				claudePath: fixture.path,
				order: 'asc',
			});
			const months = result.map(r => r.month);

			expect(months).toEqual(['2023-12', '2024-01', '2024-02', '2024-03']);
		});

		it('handles year boundaries correctly in sorting', async () => {
			const mockData: UsageData[] = [
				{
					timestamp: createISOTimestamp('2024-01-01T12:00:00Z'),
					message: { usage: { input_tokens: 100, output_tokens: 50 } },
					costUSD: 0.01,
				},
				{
					timestamp: createISOTimestamp('2023-12-01T12:00:00Z'),
					message: { usage: { input_tokens: 100, output_tokens: 50 } },
					costUSD: 0.01,
				},
				{
					timestamp: createISOTimestamp('2024-02-01T12:00:00Z'),
					message: { usage: { input_tokens: 100, output_tokens: 50 } },
					costUSD: 0.01,
				},
				{
					timestamp: createISOTimestamp('2023-11-01T12:00:00Z'),
					message: { usage: { input_tokens: 100, output_tokens: 50 } },
					costUSD: 0.01,
				},
			];

			await using fixture = await createFixture({
				projects: {
					project1: {
						session1: {
							'file.jsonl': mockData.map(d => JSON.stringify(d)).join('\n'),
						},
					},
				},
			});

			// Descending order (default)
			const descResult = await loadMonthlyUsageData({
				claudePath: fixture.path,
				order: 'desc',
			});
			const descMonths = descResult.map(r => r.month);
			expect(descMonths).toEqual(['2024-02', '2024-01', '2023-12', '2023-11']);

			// Ascending order
			const ascResult = await loadMonthlyUsageData({
				claudePath: fixture.path,
				order: 'asc',
			});
			const ascMonths = ascResult.map(r => r.month);
			expect(ascMonths).toEqual(['2023-11', '2023-12', '2024-01', '2024-02']);
		});

		it('respects date filters', async () => {
			const mockData: UsageData[] = [
				{
					timestamp: createISOTimestamp('2024-01-01T12:00:00Z'),
					message: { usage: { input_tokens: 100, output_tokens: 50 } },
					costUSD: 0.01,
				},
				{
					timestamp: createISOTimestamp('2024-02-15T12:00:00Z'),
					message: { usage: { input_tokens: 200, output_tokens: 100 } },
					costUSD: 0.02,
				},
				{
					timestamp: createISOTimestamp('2024-03-01T12:00:00Z'),
					message: { usage: { input_tokens: 150, output_tokens: 75 } },
					costUSD: 0.015,
				},
			];

			await using fixture = await createFixture({
				projects: {
					project1: {
						session1: {
							'file.jsonl': mockData.map(d => JSON.stringify(d)).join('\n'),
						},
					},
				},
			});

			const result = await loadMonthlyUsageData({
				claudePath: fixture.path,
				since: '20240110',
				until: '20240225',
			});

			// Should only include February data
			expect(result).toHaveLength(1);
			expect(result[0]?.month).toBe('2024-02');
			expect(result[0]?.inputTokens).toBe(200);
		});

		it('handles cache tokens correctly', async () => {
			const mockData: UsageData[] = [
				{
					timestamp: createISOTimestamp('2024-01-01T12:00:00Z'),
					message: {
						usage: {
							input_tokens: 100,
							output_tokens: 50,
							cache_creation_input_tokens: 25,
							cache_read_input_tokens: 10,
						},
					},
					costUSD: 0.01,
				},
				{
					timestamp: createISOTimestamp('2024-01-15T12:00:00Z'),
					message: {
						usage: {
							input_tokens: 200,
							output_tokens: 100,
							cache_creation_input_tokens: 50,
							cache_read_input_tokens: 20,
						},
					},
					costUSD: 0.02,
				},
			];

			await using fixture = await createFixture({
				projects: {
					project1: {
						session1: {
							'file.jsonl': mockData.map(d => JSON.stringify(d)).join('\n'),
						},
					},
				},
			});

			const result = await loadMonthlyUsageData({ claudePath: fixture.path });

			expect(result).toHaveLength(1);
			expect(result[0]?.cacheCreationTokens).toBe(75); // 25 + 50
			expect(result[0]?.cacheReadTokens).toBe(30); // 10 + 20
		});
	});

	describe('loadWeeklyUsageData', () => {
		it('aggregates daily data by week correctly', async () => {
			const mockData: UsageData[] = [
				{
					timestamp: createISOTimestamp('2024-01-01T12:00:00Z'),
					message: { usage: { input_tokens: 100, output_tokens: 50 } },
					costUSD: 0.01,
				},
				{
					timestamp: createISOTimestamp('2024-01-02T12:00:00Z'),
					message: { usage: { input_tokens: 200, output_tokens: 100 } },
					costUSD: 0.02,
				},
				{
					timestamp: createISOTimestamp('2024-01-15T12:00:00Z'),
					message: { usage: { input_tokens: 150, output_tokens: 75 } },
					costUSD: 0.015,
				},
			];

			await using fixture = await createFixture({
				projects: {
					project1: {
						session1: {
							'file.jsonl': mockData.map(d => JSON.stringify(d)).join('\n'),
						},
					},
				},
			});

			const result = await loadWeeklyUsageData({ claudePath: fixture.path });

			// Should be sorted by week descending (2024-01-15 first)
			expect(result).toHaveLength(2);
			expect(result[0]).toEqual({
				week: '2024-01-14',
				inputTokens: 150,
				outputTokens: 75,
				cacheCreationTokens: 0,
				cacheReadTokens: 0,
				totalCost: 0.015,
				modelsUsed: [],
				modelBreakdowns: [{
					modelName: 'unknown',
					inputTokens: 150,
					outputTokens: 75,
					cacheCreationTokens: 0,
					cacheReadTokens: 0,
					cost: 0.015,
				}],
			});
			expect(result[1]).toEqual({
				week: '2023-12-31',
				inputTokens: 300,
				outputTokens: 150,
				cacheCreationTokens: 0,
				cacheReadTokens: 0,
				totalCost: 0.03,
				modelsUsed: [],
				modelBreakdowns: [{
					modelName: 'unknown',
					inputTokens: 300,
					outputTokens: 150,
					cacheCreationTokens: 0,
					cacheReadTokens: 0,
					cost: 0.03,
				}],
			});
		});

		it('handles empty data', async () => {
			await using fixture = await createFixture({
				projects: {},
			});

			const result = await loadWeeklyUsageData({ claudePath: fixture.path });
			expect(result).toEqual([]);
		});

		it('handles single week data', async () => {
			const mockData: UsageData[] = [
				{
					timestamp: createISOTimestamp('2024-01-01T12:00:00Z'),
					message: { usage: { input_tokens: 100, output_tokens: 50 } },
					costUSD: 0.01,
				},
				{
					timestamp: createISOTimestamp('2024-01-03T12:00:00Z'),
					message: { usage: { input_tokens: 200, output_tokens: 100 } },
					costUSD: 0.02,
				},
			];

			await using fixture = await createFixture({
				projects: {
					project1: {
						session1: {
							'file.jsonl': mockData.map(d => JSON.stringify(d)).join('\n'),
						},
					},
				},
			});

			const result = await loadWeeklyUsageData({ claudePath: fixture.path });

			expect(result).toHaveLength(1);
			expect(result[0]).toEqual({
				week: '2023-12-31',
				inputTokens: 300,
				outputTokens: 150,
				cacheCreationTokens: 0,
				cacheReadTokens: 0,
				totalCost: 0.03,
				modelsUsed: [],
				modelBreakdowns: [{
					modelName: 'unknown',
					inputTokens: 300,
					outputTokens: 150,
					cacheCreationTokens: 0,
					cacheReadTokens: 0,
					cost: 0.03,
				}],
			});
		});

		it('sorts weeks in descending order', async () => {
			const mockData: UsageData[] = [
				{
					timestamp: createISOTimestamp('2024-01-01T12:00:00Z'),
					message: { usage: { input_tokens: 100, output_tokens: 50 } },
					costUSD: 0.01,
				},
				{
					timestamp: createISOTimestamp('2024-01-08T12:00:00Z'),
					message: { usage: { input_tokens: 100, output_tokens: 50 } },
					costUSD: 0.01,
				},
				{
					timestamp: createISOTimestamp('2024-01-15T12:00:00Z'),
					message: { usage: { input_tokens: 100, output_tokens: 50 } },
					costUSD: 0.01,
				},
				{
					timestamp: createISOTimestamp('2024-01-22T12:00:00Z'),
					message: { usage: { input_tokens: 100, output_tokens: 50 } },
					costUSD: 0.01,
				},
			];

			await using fixture = await createFixture({
				projects: {
					project1: {
						session1: {
							'file.jsonl': mockData.map(d => JSON.stringify(d)).join('\n'),
						},
					},
				},
			});

			const result = await loadWeeklyUsageData({ claudePath: fixture.path });
			const weeks = result.map(r => r.week);

			expect(weeks).toEqual(['2024-01-21', '2024-01-14', '2024-01-07', '2023-12-31']);
		});

		it('sorts weeks in ascending order when order is \'asc\'', async () => {
			const mockData: UsageData[] = [
				{
					timestamp: createISOTimestamp('2024-01-01T12:00:00Z'),
					message: { usage: { input_tokens: 100, output_tokens: 50 } },
					costUSD: 0.01,
				},
				{
					timestamp: createISOTimestamp('2024-01-08T12:00:00Z'),
					message: { usage: { input_tokens: 100, output_tokens: 50 } },
					costUSD: 0.01,
				},
				{
					timestamp: createISOTimestamp('2024-01-15T12:00:00Z'),
					message: { usage: { input_tokens: 100, output_tokens: 50 } },
					costUSD: 0.01,
				},
				{
					timestamp: createISOTimestamp('2024-01-22T12:00:00Z'),
					message: { usage: { input_tokens: 100, output_tokens: 50 } },
					costUSD: 0.01,
				},
			];

			await using fixture = await createFixture({
				projects: {
					project1: {
						session1: {
							'file.jsonl': mockData.map(d => JSON.stringify(d)).join('\n'),
						},
					},
				},
			});

			const result = await loadWeeklyUsageData({ claudePath: fixture.path, order: 'asc' });
			const weeks = result.map(r => r.week);

			expect(weeks).toEqual(['2023-12-31', '2024-01-07', '2024-01-14', '2024-01-21']);
		});

		it('handles year boundaries correctly in sorting', async () => {
			const mockData: UsageData[] = [
				{
					timestamp: createISOTimestamp('2024-01-01T12:00:00Z'),
					message: { usage: { input_tokens: 100, output_tokens: 50 } },
					costUSD: 0.01,
				},
				{
					timestamp: createISOTimestamp('2023-12-04T12:00:00Z'),
					message: { usage: { input_tokens: 100, output_tokens: 50 } },
					costUSD: 0.01,
				},
				{
					timestamp: createISOTimestamp('2024-02-05T12:00:00Z'),
					message: { usage: { input_tokens: 100, output_tokens: 50 } },
					costUSD: 0.01,
				},
				{
					timestamp: createISOTimestamp('2023-11-06T12:00:00Z'),
					message: { usage: { input_tokens: 100, output_tokens: 50 } },
					costUSD: 0.01,
				},
			];

			await using fixture = await createFixture({
				projects: {
					project1: {
						session1: {
							'file.jsonl': mockData.map(d => JSON.stringify(d)).join('\n'),
						},
					},
				},
			});

			// Descending order (default)
			const descResult = await loadWeeklyUsageData({
				claudePath: fixture.path,
				order: 'desc',
			});
			const descWeeks = descResult.map(r => r.week);
			expect(descWeeks).toEqual(['2024-02-04', '2023-12-31', '2023-12-03', '2023-11-05']);

			// Ascending order
			const ascResult = await loadWeeklyUsageData({
				claudePath: fixture.path,
				order: 'asc',
			});
			const ascWeeks = ascResult.map(r => r.week);
			expect(ascWeeks).toEqual(['2023-11-05', '2023-12-03', '2023-12-31', '2024-02-04']);
		});

		it('respects date filters', async () => {
			const mockData: UsageData[] = [
				{
					timestamp: createISOTimestamp('2024-01-02T12:00:00Z'),
					message: { usage: { input_tokens: 100, output_tokens: 50 } },
					costUSD: 0.01,
				},
				{
					timestamp: createISOTimestamp('2024-02-06T12:00:00Z'),
					message: { usage: { input_tokens: 200, output_tokens: 100 } },
					costUSD: 0.02,
				},
				{
					timestamp: createISOTimestamp('2024-03-05T12:00:00Z'),
					message: { usage: { input_tokens: 150, output_tokens: 75 } },
					costUSD: 0.015,
				},
			];

			await using fixture = await createFixture({
				projects: {
					project1: {
						session1: {
							'file.jsonl': mockData.map(d => JSON.stringify(d)).join('\n'),
						},
					},
				},
			});

			const result = await loadWeeklyUsageData({
				claudePath: fixture.path,
				since: '20240110',
				until: '20240225',
			});

			// Should only include February data
			expect(result).toHaveLength(1);
			expect(result[0]?.week).toBe('2024-02-04');
			expect(result[0]?.inputTokens).toBe(200);
		});

		it('handles cache tokens correctly', async () => {
			const mockData: UsageData[] = [
				{
					timestamp: createISOTimestamp('2024-01-02T12:00:00Z'),
					message: {
						usage: {
							input_tokens: 100,
							output_tokens: 50,
							cache_creation_input_tokens: 25,
							cache_read_input_tokens: 10,
						},
					},
					costUSD: 0.01,
				},
				{
					timestamp: createISOTimestamp('2024-01-03T12:00:00Z'),
					message: {
						usage: {
							input_tokens: 200,
							output_tokens: 100,
							cache_creation_input_tokens: 50,
							cache_read_input_tokens: 20,
						},
					},
					costUSD: 0.02,
				},
			];

			await using fixture = await createFixture({
				projects: {
					project1: {
						session1: {
							'file.jsonl': mockData.map(d => JSON.stringify(d)).join('\n'),
						},
					},
				},
			});

			const result = await loadWeeklyUsageData({ claudePath: fixture.path });

			expect(result).toHaveLength(1);
			expect(result[0]?.cacheCreationTokens).toBe(75); // 25 + 50
			expect(result[0]?.cacheReadTokens).toBe(30); // 10 + 20
		});
	});

	describe('loadSessionData', () => {
		it('returns empty array when no files found', async () => {
			await using fixture = await createFixture({
				projects: {},
			});

			const result = await loadSessionData({ claudePath: fixture.path });
			expect(result).toEqual([]);
		});

		it('extracts session info from file paths', async () => {
			const mockData: UsageData = {
				timestamp: createISOTimestamp('2024-01-01T12:00:00Z'),
				message: { usage: { input_tokens: 100, output_tokens: 50 } },
				costUSD: 0.01,
			};

			await using fixture = await createFixture({
				projects: {
					'project1/subfolder': {
						session123: {
							'chat.jsonl': JSON.stringify(mockData),
						},
					},
					'project2': {
						session456: {
							'chat.jsonl': JSON.stringify(mockData),
						},
					},
				},
			});

			const result = await loadSessionData({ claudePath: fixture.path });

			expect(result).toHaveLength(2);
			expect(result.find(s => s.sessionId === 'session123')).toBeTruthy();
			expect(
				result.find(s => s.projectPath === 'project1/subfolder'),
			).toBeTruthy();
			expect(result.find(s => s.sessionId === 'session456')).toBeTruthy();
			expect(result.find(s => s.projectPath === 'project2')).toBeTruthy();
		});

		it('aggregates session usage data', async () => {
			const mockData: UsageData[] = [
				{
					timestamp: createISOTimestamp('2024-01-01T12:00:00Z'),
					message: {
						usage: {
							input_tokens: 100,
							output_tokens: 50,
							cache_creation_input_tokens: 10,
							cache_read_input_tokens: 5,
						},
					},
					costUSD: 0.01,
				},
				{
					timestamp: createISOTimestamp('2024-01-01T12:00:00Z'),
					message: {
						usage: {
							input_tokens: 200,
							output_tokens: 100,
							cache_creation_input_tokens: 20,
							cache_read_input_tokens: 10,
						},
					},
					costUSD: 0.02,
				},
			];

			await using fixture = await createFixture({
				projects: {
					project1: {
						session1: {
							'chat.jsonl': mockData.map(d => JSON.stringify(d)).join('\n'),
						},
					},
				},
			});

			const result = await loadSessionData({ claudePath: fixture.path });

			expect(result).toHaveLength(1);
			const session = result[0];
			expect(session?.sessionId).toBe('session1');
			expect(session?.projectPath).toBe('project1');
			expect(session?.inputTokens).toBe(300); // 100 + 200
			expect(session?.outputTokens).toBe(150); // 50 + 100
			expect(session?.cacheCreationTokens).toBe(30); // 10 + 20
			expect(session?.cacheReadTokens).toBe(15); // 5 + 10
			expect(session?.totalCost).toBe(0.03); // 0.01 + 0.02
			expect(session?.lastActivity).toBe('2024-01-01');
		});

		it('tracks versions', async () => {
			const mockData: UsageData[] = [
				{
					timestamp: createISOTimestamp('2024-01-01T12:00:00Z'),
					message: { usage: { input_tokens: 100, output_tokens: 50 } },
					version: createVersion('1.0.0'),
					costUSD: 0.01,
				},
				{
					timestamp: createISOTimestamp('2024-01-01T12:00:00Z'),
					message: { usage: { input_tokens: 200, output_tokens: 100 } },
					version: createVersion('1.1.0'),
					costUSD: 0.02,
				},
				{
					timestamp: createISOTimestamp('2024-01-01T18:00:00Z'),
					message: { usage: { input_tokens: 300, output_tokens: 150 } },
					version: createVersion('1.0.0'), // Duplicate version
					costUSD: 0.03,
				},
			];

			await using fixture = await createFixture({
				projects: {
					project1: {
						session1: {
							'chat.jsonl': mockData.map(d => JSON.stringify(d)).join('\n'),
						},
					},
				},
			});

			const result = await loadSessionData({ claudePath: fixture.path });

			const session = result[0];
			expect(session?.versions).toEqual(['1.0.0', '1.1.0']); // Sorted and unique
		});

		it('sorts by last activity descending', async () => {
			const sessions = [
				{
					sessionId: 'session1',
					data: {
						timestamp: createISOTimestamp('2024-01-15T12:00:00Z'),
						message: { usage: { input_tokens: 100, output_tokens: 50 } },
						costUSD: 0.01,
					},
				},
				{
					sessionId: 'session2',
					data: {
						timestamp: createISOTimestamp('2024-01-01T12:00:00Z'),
						message: { usage: { input_tokens: 100, output_tokens: 50 } },
						costUSD: 0.01,
					},
				},
				{
					sessionId: 'session3',
					data: {
						timestamp: createISOTimestamp('2024-01-31T12:00:00Z'),
						message: { usage: { input_tokens: 100, output_tokens: 50 } },
						costUSD: 0.01,
					},
				},
			];

			await using fixture = await createFixture({
				projects: {
					project1: Object.fromEntries(
						sessions.map(s => [
							s.sessionId,
							{ 'chat.jsonl': JSON.stringify(s.data) },
						]),
					),
				},
			});

			const result = await loadSessionData({ claudePath: fixture.path });

			expect(result[0]?.sessionId).toBe('session3');
			expect(result[1]?.sessionId).toBe('session1');
			expect(result[2]?.sessionId).toBe('session2');
		});

		it('sorts by last activity ascending when order is \'asc\'', async () => {
			const sessions = [
				{
					sessionId: 'session1',
					data: {
						timestamp: createISOTimestamp('2024-01-15T12:00:00Z'),
						message: { usage: { input_tokens: 100, output_tokens: 50 } },
						costUSD: 0.01,
					},
				},
				{
					sessionId: 'session2',
					data: {
						timestamp: createISOTimestamp('2024-01-01T12:00:00Z'),
						message: { usage: { input_tokens: 100, output_tokens: 50 } },
						costUSD: 0.01,
					},
				},
				{
					sessionId: 'session3',
					data: {
						timestamp: createISOTimestamp('2024-01-31T12:00:00Z'),
						message: { usage: { input_tokens: 100, output_tokens: 50 } },
						costUSD: 0.01,
					},
				},
			];

			await using fixture = await createFixture({
				projects: {
					project1: Object.fromEntries(
						sessions.map(s => [
							s.sessionId,
							{ 'chat.jsonl': JSON.stringify(s.data) },
						]),
					),
				},
			});

			const result = await loadSessionData({
				claudePath: fixture.path,
				order: 'asc',
			});

			expect(result[0]?.sessionId).toBe('session2'); // oldest first
			expect(result[1]?.sessionId).toBe('session1');
			expect(result[2]?.sessionId).toBe('session3'); // newest last
		});

		it('sorts by last activity descending when order is \'desc\'', async () => {
			const sessions = [
				{
					sessionId: 'session1',
					data: {
						timestamp: createISOTimestamp('2024-01-15T12:00:00Z'),
						message: { usage: { input_tokens: 100, output_tokens: 50 } },
						costUSD: 0.01,
					},
				},
				{
					sessionId: 'session2',
					data: {
						timestamp: createISOTimestamp('2024-01-01T12:00:00Z'),
						message: { usage: { input_tokens: 100, output_tokens: 50 } },
						costUSD: 0.01,
					},
				},
				{
					sessionId: 'session3',
					data: {
						timestamp: createISOTimestamp('2024-01-31T12:00:00Z'),
						message: { usage: { input_tokens: 100, output_tokens: 50 } },
						costUSD: 0.01,
					},
				},
			];

			await using fixture = await createFixture({
				projects: {
					project1: Object.fromEntries(
						sessions.map(s => [
							s.sessionId,
							{ 'chat.jsonl': JSON.stringify(s.data) },
						]),
					),
				},
			});

			const result = await loadSessionData({
				claudePath: fixture.path,
				order: 'desc',
			});

			expect(result[0]?.sessionId).toBe('session3'); // newest first (same as default)
			expect(result[1]?.sessionId).toBe('session1');
			expect(result[2]?.sessionId).toBe('session2'); // oldest last
		});

		it('filters by date range based on last activity', async () => {
			const sessions = [
				{
					sessionId: 'session1',
					data: {
						timestamp: createISOTimestamp('2024-01-01T12:00:00Z'),
						message: { usage: { input_tokens: 100, output_tokens: 50 } },
						costUSD: 0.01,
					},
				},
				{
					sessionId: 'session2',
					data: {
						timestamp: createISOTimestamp('2024-01-15T12:00:00Z'),
						message: { usage: { input_tokens: 100, output_tokens: 50 } },
						costUSD: 0.01,
					},
				},
				{
					sessionId: 'session3',
					data: {
						timestamp: createISOTimestamp('2024-01-31T12:00:00Z'),
						message: { usage: { input_tokens: 100, output_tokens: 50 } },
						costUSD: 0.01,
					},
				},
			];

			await using fixture = await createFixture({
				projects: {
					project1: Object.fromEntries(
						sessions.map(s => [
							s.sessionId,
							{ 'chat.jsonl': JSON.stringify(s.data) },
						]),
					),
				},
			});

			const result = await loadSessionData({
				claudePath: fixture.path,
				since: '20240110',
				until: '20240125',
			});

			expect(result).toHaveLength(1);
			expect(result[0]?.lastActivity).toBe('2024-01-15');
		});
	});

	describe('data-loader cost calculation with real pricing', () => {
		describe('loadDailyUsageData with mixed schemas', () => {
			it('should handle old schema with costUSD', async () => {
				const oldData = {
					timestamp: '2024-01-15T10:00:00Z',
					message: {
						usage: {
							input_tokens: 1000,
							output_tokens: 500,
						},
					},
					costUSD: 0.05, // Pre-calculated cost
				};

				await using fixture = await createFixture({
					projects: {
						'test-project-old': {
							'session-old': {
								'usage.jsonl': `${JSON.stringify(oldData)}\n`,
							},
						},
					},
				});

				const results = await loadDailyUsageData({ claudePath: fixture.path });

				expect(results).toHaveLength(1);
				expect(results[0]?.date).toBe('2024-01-15');
				expect(results[0]?.inputTokens).toBe(1000);
				expect(results[0]?.outputTokens).toBe(500);
				expect(results[0]?.totalCost).toBe(0.05);
			});

			it('should calculate cost for new schema with claude-sonnet-4-20250514', async () => {
			// Use a well-known Claude model
				const modelName = createModelName('claude-sonnet-4-20250514');

				const newData = {
					timestamp: '2024-01-16T10:00:00Z',
					message: {
						usage: {
							input_tokens: 1000,
							output_tokens: 500,
							cache_creation_input_tokens: 200,
							cache_read_input_tokens: 300,
						},
						model: modelName,
					},
				};

				await using fixture = await createFixture({
					projects: {
						'test-project-new': {
							'session-new': {
								'usage.jsonl': `${JSON.stringify(newData)}\n`,
							},
						},
					},
				});

				const results = await loadDailyUsageData({ claudePath: fixture.path });

				expect(results).toHaveLength(1);
				expect(results[0]?.date).toBe('2024-01-16');
				expect(results[0]?.inputTokens).toBe(1000);
				expect(results[0]?.outputTokens).toBe(500);
				expect(results[0]?.cacheCreationTokens).toBe(200);
				expect(results[0]?.cacheReadTokens).toBe(300);

				// Should have calculated some cost
				expect(results[0]?.totalCost).toBeGreaterThan(0);
			});

			it('should calculate cost for new schema with claude-opus-4-20250514', async () => {
			// Use Claude 4 Opus model
				const modelName = createModelName('claude-opus-4-20250514');

				const newData = {
					timestamp: '2024-01-16T10:00:00Z',
					message: {
						usage: {
							input_tokens: 1000,
							output_tokens: 500,
							cache_creation_input_tokens: 200,
							cache_read_input_tokens: 300,
						},
						model: modelName,
					},
				};

				await using fixture = await createFixture({
					projects: {
						'test-project-opus': {
							'session-opus': {
								'usage.jsonl': `${JSON.stringify(newData)}\n`,
							},
						},
					},
				});

				const results = await loadDailyUsageData({ claudePath: fixture.path });

				expect(results).toHaveLength(1);
				expect(results[0]?.date).toBe('2024-01-16');
				expect(results[0]?.inputTokens).toBe(1000);
				expect(results[0]?.outputTokens).toBe(500);
				expect(results[0]?.cacheCreationTokens).toBe(200);
				expect(results[0]?.cacheReadTokens).toBe(300);

				// Should have calculated some cost
				expect(results[0]?.totalCost).toBeGreaterThan(0);
			});

			it('should handle mixed data in same file', async () => {
				const data1 = {
					timestamp: '2024-01-17T10:00:00Z',
					message: { usage: { input_tokens: 100, output_tokens: 50 } },
					costUSD: 0.01,
				};

				const data2 = {
					timestamp: '2024-01-17T11:00:00Z',
					message: {
						usage: { input_tokens: 200, output_tokens: 100 },
						model: createModelName('claude-4-sonnet-20250514'),
					},
				};

				const data3 = {
					timestamp: '2024-01-17T12:00:00Z',
					message: { usage: { input_tokens: 300, output_tokens: 150 } },
				// No costUSD and no model - should be 0 cost
				};

				await using fixture = await createFixture({
					projects: {
						'test-project-mixed': {
							'session-mixed': {
								'usage.jsonl': `${JSON.stringify(data1)}\n${JSON.stringify(data2)}\n${JSON.stringify(data3)}\n`,
							},
						},
					},
				});

				const results = await loadDailyUsageData({ claudePath: fixture.path });

				expect(results).toHaveLength(1);
				expect(results[0]?.date).toBe('2024-01-17');
				expect(results[0]?.inputTokens).toBe(600); // 100 + 200 + 300
				expect(results[0]?.outputTokens).toBe(300); // 50 + 100 + 150

				// Total cost should be at least the pre-calculated cost from data1
				expect(results[0]?.totalCost).toBeGreaterThanOrEqual(0.01);
			});

			it('should handle data without model or costUSD', async () => {
				const data = {
					timestamp: '2024-01-18T10:00:00Z',
					message: { usage: { input_tokens: 500, output_tokens: 250 } },
				// No costUSD and no model
				};

				await using fixture = await createFixture({
					projects: {
						'test-project-no-cost': {
							'session-no-cost': {
								'usage.jsonl': `${JSON.stringify(data)}\n`,
							},
						},
					},
				});

				const results = await loadDailyUsageData({ claudePath: fixture.path });

				expect(results).toHaveLength(1);
				expect(results[0]?.inputTokens).toBe(500);
				expect(results[0]?.outputTokens).toBe(250);
				expect(results[0]?.totalCost).toBe(0); // 0 cost when no pricing info available
			});
		});

		describe('loadSessionData with mixed schemas', () => {
			it('should handle mixed cost sources in different sessions', async () => {
				const session1Data = {
					timestamp: '2024-01-15T10:00:00Z',
					message: { usage: { input_tokens: 1000, output_tokens: 500 } },
					costUSD: 0.05,
				};

				const session2Data = {
					timestamp: '2024-01-16T10:00:00Z',
					message: {
						usage: { input_tokens: 2000, output_tokens: 1000 },
						model: createModelName('claude-4-sonnet-20250514'),
					},
				};

				await using fixture = await createFixture({
					projects: {
						'test-project': {
							session1: {
								'usage.jsonl': JSON.stringify(session1Data),
							},
							session2: {
								'usage.jsonl': JSON.stringify(session2Data),
							},
						},
					},
				});

				const results = await loadSessionData({ claudePath: fixture.path });

				expect(results).toHaveLength(2);

				// Check session 1
				const session1 = results.find(s => s.sessionId === 'session1');
				expect(session1).toBeTruthy();
				expect(session1?.totalCost).toBe(0.05);

				// Check session 2
				const session2 = results.find(s => s.sessionId === 'session2');
				expect(session2).toBeTruthy();
				expect(session2?.totalCost).toBeGreaterThan(0);
			});

			it('should handle unknown models gracefully', async () => {
				const data = {
					timestamp: '2024-01-19T10:00:00Z',
					message: {
						usage: { input_tokens: 1000, output_tokens: 500 },
						model: 'unknown-model-xyz',
					},
				};

				await using fixture = await createFixture({
					projects: {
						'test-project-unknown': {
							'session-unknown': {
								'usage.jsonl': `${JSON.stringify(data)}\n`,
							},
						},
					},
				});

				const results = await loadSessionData({ claudePath: fixture.path });

				expect(results).toHaveLength(1);
				expect(results[0]?.inputTokens).toBe(1000);
				expect(results[0]?.outputTokens).toBe(500);
				expect(results[0]?.totalCost).toBe(0); // 0 cost for unknown model
			});
		});

		describe('cached tokens cost calculation', () => {
			it('should correctly calculate costs for all token types with claude-sonnet-4-20250514', async () => {
				const data = {
					timestamp: '2024-01-20T10:00:00Z',
					message: {
						usage: {
							input_tokens: 1000,
							output_tokens: 500,
							cache_creation_input_tokens: 2000,
							cache_read_input_tokens: 1500,
						},
						model: createModelName('claude-4-sonnet-20250514'),
					},
				};

				await using fixture = await createFixture({
					projects: {
						'test-project-cache': {
							'session-cache': {
								'usage.jsonl': `${JSON.stringify(data)}\n`,
							},
						},
					},
				});

				const results = await loadDailyUsageData({ claudePath: fixture.path });

				expect(results).toHaveLength(1);
				expect(results[0]?.date).toBe('2024-01-20');
				expect(results[0]?.inputTokens).toBe(1000);
				expect(results[0]?.outputTokens).toBe(500);
				expect(results[0]?.cacheCreationTokens).toBe(2000);
				expect(results[0]?.cacheReadTokens).toBe(1500);

				// Should have calculated cost including cache tokens
				expect(results[0]?.totalCost).toBeGreaterThan(0);
			});

			it('should correctly calculate costs for all token types with claude-opus-4-20250514', async () => {
				const data = {
					timestamp: '2024-01-20T10:00:00Z',
					message: {
						usage: {
							input_tokens: 1000,
							output_tokens: 500,
							cache_creation_input_tokens: 2000,
							cache_read_input_tokens: 1500,
						},
						model: createModelName('claude-opus-4-20250514'),
					},
				};

				await using fixture = await createFixture({
					projects: {
						'test-project-opus-cache': {
							'session-opus-cache': {
								'usage.jsonl': `${JSON.stringify(data)}\n`,
							},
						},
					},
				});

				const results = await loadDailyUsageData({ claudePath: fixture.path });

				expect(results).toHaveLength(1);
				expect(results[0]?.date).toBe('2024-01-20');
				expect(results[0]?.inputTokens).toBe(1000);
				expect(results[0]?.outputTokens).toBe(500);
				expect(results[0]?.cacheCreationTokens).toBe(2000);
				expect(results[0]?.cacheReadTokens).toBe(1500);

				// Should have calculated cost including cache tokens
				expect(results[0]?.totalCost).toBeGreaterThan(0);
			});
		});

		describe('cost mode functionality', () => {
			it('auto mode: uses costUSD when available, calculates otherwise', async () => {
				const data1 = {
					timestamp: createISOTimestamp('2024-01-01T10:00:00Z'),
					message: { usage: { input_tokens: 1000, output_tokens: 500 } },
					costUSD: 0.05,
				};

				const data2 = {
					timestamp: '2024-01-01T11:00:00Z',
					message: {
						usage: { input_tokens: 2000, output_tokens: 1000 },
						model: createModelName('claude-4-sonnet-20250514'),
					},
				};

				await using fixture = await createFixture({
					projects: {
						'test-project': {
							session: {
								'usage.jsonl': `${JSON.stringify(data1)}\n${JSON.stringify(data2)}\n`,
							},
						},
					},
				});

				const results = await loadDailyUsageData({
					claudePath: fixture.path,
					mode: 'auto',
				});

				expect(results).toHaveLength(1);
				expect(results[0]?.totalCost).toBeGreaterThan(0.05); // Should include both costs
			});

			it('calculate mode: always calculates from tokens, ignores costUSD', async () => {
				const data = {
					timestamp: createISOTimestamp('2024-01-01T10:00:00Z'),
					message: {
						usage: { input_tokens: 1000, output_tokens: 500 },
						model: createModelName('claude-4-sonnet-20250514'),
					},
					costUSD: 99.99, // This should be ignored
				};

				await using fixture = await createFixture({
					projects: {
						'test-project': {
							session: {
								'usage.jsonl': JSON.stringify(data),
							},
						},
					},
				});

				const results = await loadDailyUsageData({
					claudePath: fixture.path,
					mode: 'calculate',
				});

				expect(results).toHaveLength(1);
				expect(results[0]?.totalCost).toBeGreaterThan(0);
				expect(results[0]?.totalCost).toBeLessThan(1); // Much less than 99.99
			});

			it('display mode: always uses costUSD, even if undefined', async () => {
				const data1 = {
					timestamp: createISOTimestamp('2024-01-01T10:00:00Z'),
					message: {
						usage: { input_tokens: 1000, output_tokens: 500 },
						model: createModelName('claude-4-sonnet-20250514'),
					},
					costUSD: 0.05,
				};

				const data2 = {
					timestamp: '2024-01-01T11:00:00Z',
					message: {
						usage: { input_tokens: 2000, output_tokens: 1000 },
						model: createModelName('claude-4-sonnet-20250514'),
					},
				// No costUSD - should result in 0 cost
				};

				await using fixture = await createFixture({
					projects: {
						'test-project': {
							session: {
								'usage.jsonl': `${JSON.stringify(data1)}\n${JSON.stringify(data2)}\n`,
							},
						},
					},
				});

				const results = await loadDailyUsageData({
					claudePath: fixture.path,
					mode: 'display',
				});

				expect(results).toHaveLength(1);
				expect(results[0]?.totalCost).toBe(0.05); // Only the costUSD from data1
			});

			it('mode works with session data', async () => {
				const sessionData = {
					timestamp: createISOTimestamp('2024-01-01T10:00:00Z'),
					message: {
						usage: { input_tokens: 1000, output_tokens: 500 },
						model: createModelName('claude-4-sonnet-20250514'),
					},
					costUSD: 99.99,
				};

				await using fixture = await createFixture({
					projects: {
						'test-project': {
							session1: {
								'usage.jsonl': JSON.stringify(sessionData),
							},
						},
					},
				});

				// Test calculate mode
				const calculateResults = await loadSessionData({
					claudePath: fixture.path,
					mode: 'calculate',
				});
				expect(calculateResults[0]?.totalCost).toBeLessThan(1);

				// Test display mode
				const displayResults = await loadSessionData({
					claudePath: fixture.path,
					mode: 'display',
				});
				expect(displayResults[0]?.totalCost).toBe(99.99);
			});
		});

		describe('pricing data fetching optimization', () => {
			it('should not require model pricing when mode is display', async () => {
				const data = {
					timestamp: createISOTimestamp('2024-01-01T10:00:00Z'),
					message: {
						usage: { input_tokens: 1000, output_tokens: 500 },
						model: createModelName('claude-4-sonnet-20250514'),
					},
					costUSD: 0.05,
				};

				await using fixture = await createFixture({
					projects: {
						'test-project': {
							session: {
								'usage.jsonl': JSON.stringify(data),
							},
						},
					},
				});

				// In display mode, only pre-calculated costUSD should be used
				const results = await loadDailyUsageData({
					claudePath: fixture.path,
					mode: 'display',
				});

				expect(results).toHaveLength(1);
				expect(results[0]?.totalCost).toBe(0.05);
			});

			it('should fetch pricing data when mode is calculate', async () => {
				const data = {
					timestamp: createISOTimestamp('2024-01-01T10:00:00Z'),
					message: {
						usage: { input_tokens: 1000, output_tokens: 500 },
						model: createModelName('claude-4-sonnet-20250514'),
					},
					costUSD: 0.05,
				};

				await using fixture = await createFixture({
					projects: {
						'test-project': {
							session: {
								'usage.jsonl': JSON.stringify(data),
							},
						},
					},
				});

				// This should fetch pricing data (will call real fetch)
				const results = await loadDailyUsageData({
					claudePath: fixture.path,
					mode: 'calculate',
				});

				expect(results).toHaveLength(1);
				expect(results[0]?.totalCost).toBeGreaterThan(0);
				expect(results[0]?.totalCost).not.toBe(0.05); // Should calculate, not use costUSD
			});

			it('should fetch pricing data when mode is auto', async () => {
				const data = {
					timestamp: createISOTimestamp('2024-01-01T10:00:00Z'),
					message: {
						usage: { input_tokens: 1000, output_tokens: 500 },
						model: createModelName('claude-4-sonnet-20250514'),
					},
				// No costUSD, so auto mode will need to calculate
				};

				await using fixture = await createFixture({
					projects: {
						'test-project': {
							session: {
								'usage.jsonl': JSON.stringify(data),
							},
						},
					},
				});

				// This should fetch pricing data (will call real fetch)
				const results = await loadDailyUsageData({
					claudePath: fixture.path,
					mode: 'auto',
				});

				expect(results).toHaveLength(1);
				expect(results[0]?.totalCost).toBeGreaterThan(0);
			});

			it('session data should not require model pricing when mode is display', async () => {
				const data = {
					timestamp: createISOTimestamp('2024-01-01T10:00:00Z'),
					message: {
						usage: { input_tokens: 1000, output_tokens: 500 },
						model: createModelName('claude-4-sonnet-20250514'),
					},
					costUSD: 0.05,
				};

				await using fixture = await createFixture({
					projects: {
						'test-project': {
							session: {
								'usage.jsonl': JSON.stringify(data),
							},
						},
					},
				});

				// In display mode, only pre-calculated costUSD should be used
				const results = await loadSessionData({
					claudePath: fixture.path,
					mode: 'display',
				});

				expect(results).toHaveLength(1);
				expect(results[0]?.totalCost).toBe(0.05);
			});

			it('display mode should work without network access', async () => {
				const data = {
					timestamp: createISOTimestamp('2024-01-01T10:00:00Z'),
					message: {
						usage: { input_tokens: 1000, output_tokens: 500 },
						model: 'some-unknown-model',
					},
					costUSD: 0.05,
				};

				await using fixture = await createFixture({
					projects: {
						'test-project': {
							session: {
								'usage.jsonl': JSON.stringify(data),
							},
						},
					},
				});

				// This test verifies that display mode doesn't try to fetch pricing
				// by using an unknown model that would cause pricing lookup to fail
				// if it were attempted. Since we're in display mode, it should just
				// use the costUSD value.
				const results = await loadDailyUsageData({
					claudePath: fixture.path,
					mode: 'display',
				});

				expect(results).toHaveLength(1);
				expect(results[0]?.totalCost).toBe(0.05);
			});
		});
	});

	describe('calculateCostForEntry', () => {
		const mockUsageData: UsageData = {
			timestamp: createISOTimestamp('2024-01-01T10:00:00Z'),
			message: {
				usage: {
					input_tokens: 1000,
					output_tokens: 500,
					cache_creation_input_tokens: 200,
					cache_read_input_tokens: 100,
				},
				model: createModelName('claude-sonnet-4-20250514'),
			},
			costUSD: 0.05,
		};

		describe('display mode', () => {
			it('should return costUSD when available', async () => {
				using fetcher = new PricingFetcher();
				const result = await calculateCostForEntry(mockUsageData, 'display', fetcher);
				expect(result).toBe(0.05);
			});

			it('should return 0 when costUSD is undefined', async () => {
				const dataWithoutCost = { ...mockUsageData };
				dataWithoutCost.costUSD = undefined;

				using fetcher = new PricingFetcher();
				const result = await calculateCostForEntry(dataWithoutCost, 'display', fetcher);
				expect(result).toBe(0);
			});

			it('should not use model pricing in display mode', async () => {
			// Even with model pricing available, should use costUSD
				using fetcher = new PricingFetcher();
				const result = await calculateCostForEntry(mockUsageData, 'display', fetcher);
				expect(result).toBe(0.05);
			});
		});

		describe('calculate mode', () => {
			it('should calculate cost from tokens when model pricing available', async () => {
			// Use the exact same structure as working integration tests
				const testData: UsageData = {
					timestamp: createISOTimestamp('2024-01-01T10:00:00Z'),
					message: {
						usage: {
							input_tokens: 1000,
							output_tokens: 500,
						},
						model: createModelName('claude-4-sonnet-20250514'),
					},
				};

				using fetcher = new PricingFetcher();
				const result = await calculateCostForEntry(testData, 'calculate', fetcher);

				expect(result).toBeGreaterThan(0);
			});

			it('should ignore costUSD in calculate mode', async () => {
				using fetcher = new PricingFetcher();
				const dataWithHighCost = { ...mockUsageData, costUSD: 99.99 };
				const result = await calculateCostForEntry(
					dataWithHighCost,
					'calculate',
					fetcher,
				);

				expect(result).toBeGreaterThan(0);
				expect(result).toBeLessThan(1); // Much less than 99.99
			});

			it('should return 0 when model not available', async () => {
				const dataWithoutModel = { ...mockUsageData };
				dataWithoutModel.message.model = undefined;

				using fetcher = new PricingFetcher();
				const result = await calculateCostForEntry(dataWithoutModel, 'calculate', fetcher);
				expect(result).toBe(0);
			});

			it('should return 0 when model pricing not found', async () => {
				const dataWithUnknownModel = {
					...mockUsageData,
					message: { ...mockUsageData.message, model: createModelName('unknown-model') },
				};

				using fetcher = new PricingFetcher();
				const result = await calculateCostForEntry(
					dataWithUnknownModel,
					'calculate',
					fetcher,
				);
				expect(result).toBe(0);
			});

			it('should handle missing cache tokens', async () => {
				const dataWithoutCacheTokens: UsageData = {
					timestamp: createISOTimestamp('2024-01-01T10:00:00Z'),
					message: {
						usage: {
							input_tokens: 1000,
							output_tokens: 500,
						},
						model: createModelName('claude-4-sonnet-20250514'),
					},
				};

				using fetcher = new PricingFetcher();
				const result = await calculateCostForEntry(
					dataWithoutCacheTokens,
					'calculate',
					fetcher,
				);

				expect(result).toBeGreaterThan(0);
			});
		});

		describe('auto mode', () => {
			it('should use costUSD when available', async () => {
				using fetcher = new PricingFetcher();
				const result = await calculateCostForEntry(mockUsageData, 'auto', fetcher);
				expect(result).toBe(0.05);
			});

			it('should calculate from tokens when costUSD undefined', async () => {
				const dataWithoutCost: UsageData = {
					timestamp: createISOTimestamp('2024-01-01T10:00:00Z'),
					message: {
						usage: {
							input_tokens: 1000,
							output_tokens: 500,
						},
						model: createModelName('claude-4-sonnet-20250514'),
					},
				};

				using fetcher = new PricingFetcher();
				const result = await calculateCostForEntry(
					dataWithoutCost,
					'auto',
					fetcher,
				);
				expect(result).toBeGreaterThan(0);
			});

			it('should return 0 when no costUSD and no model', async () => {
				const dataWithoutCostOrModel = { ...mockUsageData };
				dataWithoutCostOrModel.costUSD = undefined;
				dataWithoutCostOrModel.message.model = undefined;

				using fetcher = new PricingFetcher();
				const result = await calculateCostForEntry(dataWithoutCostOrModel, 'auto', fetcher);
				expect(result).toBe(0);
			});

			it('should return 0 when no costUSD and model pricing not found', async () => {
				const dataWithoutCost = { ...mockUsageData };
				dataWithoutCost.costUSD = undefined;

				using fetcher = new PricingFetcher();
				const result = await calculateCostForEntry(dataWithoutCost, 'auto', fetcher);
				expect(result).toBe(0);
			});

			it('should prefer costUSD over calculation even when both available', async () => {
			// Both costUSD and model pricing available, should use costUSD
				using fetcher = new PricingFetcher();
				const result = await calculateCostForEntry(mockUsageData, 'auto', fetcher);
				expect(result).toBe(0.05);
			});
		});

		describe('edge cases', () => {
			it('should handle zero token counts', async () => {
				const dataWithZeroTokens = {
					...mockUsageData,
					message: {
						...mockUsageData.message,
						usage: {
							input_tokens: 0,
							output_tokens: 0,
							cache_creation_input_tokens: 0,
							cache_read_input_tokens: 0,
						},
					},
				};
				dataWithZeroTokens.costUSD = undefined;

				using fetcher = new PricingFetcher();
				const result = await calculateCostForEntry(dataWithZeroTokens, 'calculate', fetcher);
				expect(result).toBe(0);
			});

			it('should handle costUSD of 0', async () => {
				const dataWithZeroCost = { ...mockUsageData, costUSD: 0 };
				using fetcher = new PricingFetcher();
				const result = await calculateCostForEntry(dataWithZeroCost, 'display', fetcher);
				expect(result).toBe(0);
			});

			it('should handle negative costUSD', async () => {
				const dataWithNegativeCost = { ...mockUsageData, costUSD: -0.01 };
				using fetcher = new PricingFetcher();
				const result = await calculateCostForEntry(dataWithNegativeCost, 'display', fetcher);
				expect(result).toBe(-0.01);
			});
		});

		describe('offline mode', () => {
			it('should pass offline flag through loadDailyUsageData', async () => {
				await using fixture = await createFixture({ projects: {} });
				// This test verifies that the offline flag is properly passed through
				// We can't easily mock the internal behavior, but we can verify it doesn't throw
				const result = await loadDailyUsageData({
					claudePath: fixture.path,
					offline: true,
					mode: 'calculate',
				});

				// Should return empty array or valid data without throwing
				expect(Array.isArray(result)).toBe(true);
			});
		});
	});

	describe('loadSessionBlockData', () => {
		it('returns empty array when no files found', async () => {
			await using fixture = await createFixture({ projects: {} });
			const result = await loadSessionBlockData({ claudePath: fixture.path });
			expect(result).toEqual([]);
		});

		it('loads and identifies five-hour blocks correctly', async () => {
			const now = new Date('2024-01-01T10:00:00Z');
			const laterTime = new Date(now.getTime() + 1 * 60 * 60 * 1000); // 1 hour later
			const muchLaterTime = new Date(now.getTime() + 6 * 60 * 60 * 1000); // 6 hours later

			await using fixture = await createFixture({
				projects: {
					project1: {
						session1: {
							'conversation1.jsonl': [
								{
									timestamp: now.toISOString(),
									message: {
										id: 'msg1',
										usage: {
											input_tokens: 1000,
											output_tokens: 500,
										},
										model: createModelName('claude-sonnet-4-20250514'),
									},
									requestId: 'req1',
									costUSD: 0.01,
									version: createVersion('1.0.0'),
								},
								{
									timestamp: laterTime.toISOString(),
									message: {
										id: 'msg2',
										usage: {
											input_tokens: 2000,
											output_tokens: 1000,
										},
										model: createModelName('claude-sonnet-4-20250514'),
									},
									requestId: 'req2',
									costUSD: 0.02,
									version: createVersion('1.0.0'),
								},
								{
									timestamp: muchLaterTime.toISOString(),
									message: {
										id: 'msg3',
										usage: {
											input_tokens: 1500,
											output_tokens: 750,
										},
										model: createModelName('claude-sonnet-4-20250514'),
									},
									requestId: 'req3',
									costUSD: 0.015,
									version: createVersion('1.0.0'),
								},
							].map(data => JSON.stringify(data)).join('\n'),
						},
					},
				},
			});

			const result = await loadSessionBlockData({ claudePath: fixture.path });
			expect(result.length).toBeGreaterThan(0); // Should have blocks
			expect(result[0]?.entries).toHaveLength(1); // First block has one entry
			// Total entries across all blocks should be 3
			const totalEntries = result.reduce((sum, block) => sum + block.entries.length, 0);
			expect(totalEntries).toBe(3);
		});

		it('handles cost calculation modes correctly', async () => {
			const now = new Date('2024-01-01T10:00:00Z');

			await using fixture = await createFixture({
				projects: {
					project1: {
						session1: {
							'conversation1.jsonl': JSON.stringify({
								timestamp: now.toISOString(),
								message: {
									id: 'msg1',
									usage: {
										input_tokens: 1000,
										output_tokens: 500,
									},
									model: createModelName('claude-sonnet-4-20250514'),
								},
								request: { id: 'req1' },
								costUSD: 0.01,
								version: createVersion('1.0.0'),
							}),
						},
					},
				},
			});

			// Test display mode
			const displayResult = await loadSessionBlockData({
				claudePath: fixture.path,
				mode: 'display',
			});
			expect(displayResult).toHaveLength(1);
			expect(displayResult[0]?.costUSD).toBe(0.01);

			// Test calculate mode
			const calculateResult = await loadSessionBlockData({
				claudePath: fixture.path,
				mode: 'calculate',
			});
			expect(calculateResult).toHaveLength(1);
			expect(calculateResult[0]?.costUSD).toBeGreaterThan(0);
		});

		it('filters by date range correctly', async () => {
			const date1 = new Date('2024-01-01T10:00:00Z');
			const date2 = new Date('2024-01-02T10:00:00Z');
			const date3 = new Date('2024-01-03T10:00:00Z');

			await using fixture = await createFixture({
				projects: {
					project1: {
						session1: {
							'conversation1.jsonl': [
								{
									timestamp: date1.toISOString(),
									message: {
										id: 'msg1',
										usage: { input_tokens: 1000, output_tokens: 500 },
										model: createModelName('claude-sonnet-4-20250514'),
									},
									requestId: 'req1',
									costUSD: 0.01,
									version: createVersion('1.0.0'),
								},
								{
									timestamp: date2.toISOString(),
									message: {
										id: 'msg2',
										usage: { input_tokens: 2000, output_tokens: 1000 },
										model: createModelName('claude-sonnet-4-20250514'),
									},
									requestId: 'req2',
									costUSD: 0.02,
									version: createVersion('1.0.0'),
								},
								{
									timestamp: date3.toISOString(),
									message: {
										id: 'msg3',
										usage: { input_tokens: 1500, output_tokens: 750 },
										model: createModelName('claude-sonnet-4-20250514'),
									},
									requestId: 'req3',
									costUSD: 0.015,
									version: createVersion('1.0.0'),
								},
							].map(data => JSON.stringify(data)).join('\n'),
						},
					},
				},
			});

			// Test filtering with since parameter
			const sinceResult = await loadSessionBlockData({
				claudePath: fixture.path,
				since: '20240102',
			});
			expect(sinceResult.length).toBeGreaterThan(0);
			expect(sinceResult.every(block => block.startTime >= date2)).toBe(true);

			// Test filtering with until parameter
			const untilResult = await loadSessionBlockData({
				claudePath: fixture.path,
				until: '20240102',
			});
			expect(untilResult.length).toBeGreaterThan(0);
			// The filter uses formatDate which converts to YYYYMMDD format for comparison
			expect(untilResult.every((block) => {
				const blockDateStr = block.startTime.toISOString().slice(0, 10).replace(/-/g, '');
				return blockDateStr <= '20240102';
			})).toBe(true);
		});

		it('sorts blocks by order parameter', async () => {
			const date1 = new Date('2024-01-01T10:00:00Z');
			const date2 = new Date('2024-01-02T10:00:00Z');

			await using fixture = await createFixture({
				projects: {
					project1: {
						session1: {
							'conversation1.jsonl': [
								{
									timestamp: date2.toISOString(),
									message: {
										id: 'msg2',
										usage: { input_tokens: 2000, output_tokens: 1000 },
										model: createModelName('claude-sonnet-4-20250514'),
									},
									requestId: 'req2',
									costUSD: 0.02,
									version: createVersion('1.0.0'),
								},
								{
									timestamp: date1.toISOString(),
									message: {
										id: 'msg1',
										usage: { input_tokens: 1000, output_tokens: 500 },
										model: createModelName('claude-sonnet-4-20250514'),
									},
									requestId: 'req1',
									costUSD: 0.01,
									version: createVersion('1.0.0'),
								},
							].map(data => JSON.stringify(data)).join('\n'),
						},
					},
				},
			});

			// Test ascending order
			const ascResult = await loadSessionBlockData({
				claudePath: fixture.path,
				order: 'asc',
			});
			expect(ascResult[0]?.startTime).toEqual(date1);

			// Test descending order
			const descResult = await loadSessionBlockData({
				claudePath: fixture.path,
				order: 'desc',
			});
			expect(descResult[0]?.startTime).toEqual(date2);
		});

		it('handles deduplication correctly', async () => {
			const now = new Date('2024-01-01T10:00:00Z');

			await using fixture = await createFixture({
				projects: {
					project1: {
						session1: {
							'conversation1.jsonl': [
								{
									timestamp: now.toISOString(),
									message: {
										id: 'msg1',
										usage: { input_tokens: 1000, output_tokens: 500 },
										model: createModelName('claude-sonnet-4-20250514'),
									},
									requestId: 'req1',
									costUSD: 0.01,
									version: createVersion('1.0.0'),
								},
								// Duplicate entry - should be filtered out
								{
									timestamp: now.toISOString(),
									message: {
										id: 'msg1',
										usage: { input_tokens: 1000, output_tokens: 500 },
										model: createModelName('claude-sonnet-4-20250514'),
									},
									requestId: 'req1',
									costUSD: 0.01,
									version: createVersion('1.0.0'),
								},
							].map(data => JSON.stringify(data)).join('\n'),
						},
					},
				},
			});

			const result = await loadSessionBlockData({ claudePath: fixture.path });
			expect(result).toHaveLength(1);
			expect(result[0]?.entries).toHaveLength(1); // Only one entry after deduplication
		});

		it('handles invalid JSON lines gracefully', async () => {
			const now = new Date('2024-01-01T10:00:00Z');

			await using fixture = await createFixture({
				projects: {
					project1: {
						session1: {
							'conversation1.jsonl': [
								'invalid json line',
								JSON.stringify({
									timestamp: now.toISOString(),
									message: {
										id: 'msg1',
										usage: { input_tokens: 1000, output_tokens: 500 },
										model: createModelName('claude-sonnet-4-20250514'),
									},
									requestId: 'req1',
									costUSD: 0.01,
									version: createVersion('1.0.0'),
								}),
								'another invalid line',
							].join('\n'),
						},
					},
				},
			});

			const result = await loadSessionBlockData({ claudePath: fixture.path });
			expect(result).toHaveLength(1);
			expect(result[0]?.entries).toHaveLength(1);
		});
	});
}

// duplication functionality tests
if (import.meta.vitest != null) {
	describe('deduplication functionality', () => {
		describe('createUniqueHash', () => {
			it('should create hash from message id and request id', () => {
				const data = {
					timestamp: createISOTimestamp('2025-01-10T10:00:00Z'),
					message: {
						id: createMessageId('msg_123'),
						usage: {
							input_tokens: 100,
							output_tokens: 50,
						},
					},
					requestId: createRequestId('req_456'),
				};

				const hash = createUniqueHash(data);
				expect(hash).toBe('msg_123:req_456');
			});

			it('should return null when message id is missing', () => {
				const data = {
					timestamp: createISOTimestamp('2025-01-10T10:00:00Z'),
					message: {
						usage: {
							input_tokens: 100,
							output_tokens: 50,
						},
					},
					requestId: createRequestId('req_456'),
				};

				const hash = createUniqueHash(data);
				expect(hash).toBeNull();
			});

			it('should return null when request id is missing', () => {
				const data = {
					timestamp: createISOTimestamp('2025-01-10T10:00:00Z'),
					message: {
						id: createMessageId('msg_123'),
						usage: {
							input_tokens: 100,
							output_tokens: 50,
						},
					},
				};

				const hash = createUniqueHash(data);
				expect(hash).toBeNull();
			});
		});

		describe('getEarliestTimestamp', () => {
			it('should extract earliest timestamp from JSONL file', async () => {
				const content = [
					JSON.stringify({ timestamp: '2025-01-15T12:00:00Z', message: { usage: {} } }),
					JSON.stringify({ timestamp: '2025-01-10T10:00:00Z', message: { usage: {} } }),
					JSON.stringify({ timestamp: '2025-01-12T11:00:00Z', message: { usage: {} } }),
				].join('\n');

				await using fixture = await createFixture({
					'test.jsonl': content,
				});

				const timestamp = await getEarliestTimestamp(fixture.getPath('test.jsonl'));
				expect(timestamp).toEqual(new Date('2025-01-10T10:00:00Z'));
			});

			it('should handle files without timestamps', async () => {
				const content = [
					JSON.stringify({ message: { usage: {} } }),
					JSON.stringify({ data: 'no timestamp' }),
				].join('\n');

				await using fixture = await createFixture({
					'test.jsonl': content,
				});

				const timestamp = await getEarliestTimestamp(fixture.getPath('test.jsonl'));
				expect(timestamp).toBeNull();
			});

			it('should skip invalid JSON lines', async () => {
				const content = [
					'invalid json',
					JSON.stringify({ timestamp: '2025-01-10T10:00:00Z', message: { usage: {} } }),
					'{ broken: json',
				].join('\n');

				await using fixture = await createFixture({
					'test.jsonl': content,
				});

				const timestamp = await getEarliestTimestamp(fixture.getPath('test.jsonl'));
				expect(timestamp).toEqual(new Date('2025-01-10T10:00:00Z'));
			});
		});

		describe('sortFilesByTimestamp', () => {
			it('should sort files by earliest timestamp', async () => {
				await using fixture = await createFixture({
					'file1.jsonl': JSON.stringify({ timestamp: '2025-01-15T10:00:00Z' }),
					'file2.jsonl': JSON.stringify({ timestamp: '2025-01-10T10:00:00Z' }),
					'file3.jsonl': JSON.stringify({ timestamp: '2025-01-12T10:00:00Z' }),
				});

				const file1 = fixture.getPath('file1.jsonl');
				const file2 = fixture.getPath('file2.jsonl');
				const file3 = fixture.getPath('file3.jsonl');

				const sorted = await sortFilesByTimestamp([file1, file2, file3]);

				expect(sorted).toEqual([file2, file3, file1]); // Chronological order
			});

			it('should place files without timestamps at the end', async () => {
				await using fixture = await createFixture({
					'file1.jsonl': JSON.stringify({ timestamp: '2025-01-15T10:00:00Z' }),
					'file2.jsonl': JSON.stringify({ no_timestamp: true }),
					'file3.jsonl': JSON.stringify({ timestamp: '2025-01-10T10:00:00Z' }),
				});

				const file1 = fixture.getPath('file1.jsonl');
				const file2 = fixture.getPath('file2.jsonl');
				const file3 = fixture.getPath('file3.jsonl');

				const sorted = await sortFilesByTimestamp([file1, file2, file3]);

				expect(sorted).toEqual([file3, file1, file2]); // file2 without timestamp goes to end
			});
		});

		describe('loadDailyUsageData with deduplication', () => {
			it('should deduplicate entries with same message and request IDs', async () => {
				await using fixture = await createFixture({
					projects: {
						project1: {
							session1: {
								'file1.jsonl': JSON.stringify({
									timestamp: '2025-01-10T10:00:00Z',
									message: {
										id: 'msg_123',
										usage: {
											input_tokens: 100,
											output_tokens: 50,
										},
									},
									requestId: 'req_456',
									costUSD: 0.001,
								}),
							},
							session2: {
								'file2.jsonl': JSON.stringify({
									timestamp: '2025-01-15T10:00:00Z',
									message: {
										id: 'msg_123',
										usage: {
											input_tokens: 100,
											output_tokens: 50,
										},
									},
									requestId: 'req_456',
									costUSD: 0.001,
								}),
							},
						},
					},
				});

				const data = await loadDailyUsageData({
					claudePath: fixture.path,
					mode: 'display',
				});

				// Should only have one entry for 2025-01-10
				expect(data).toHaveLength(1);
				expect(data[0]?.date).toBe('2025-01-10');
				expect(data[0]?.inputTokens).toBe(100);
				expect(data[0]?.outputTokens).toBe(50);
			});

			it('should process files in chronological order', async () => {
				await using fixture = await createFixture({
					projects: {
						'newer.jsonl': JSON.stringify({
							timestamp: '2025-01-15T10:00:00Z',
							message: {
								id: 'msg_123',
								usage: {
									input_tokens: 200,
									output_tokens: 100,
								},
							},
							requestId: 'req_456',
							costUSD: 0.002,
						}),
						'older.jsonl': JSON.stringify({
							timestamp: '2025-01-10T10:00:00Z',
							message: {
								id: 'msg_123',
								usage: {
									input_tokens: 100,
									output_tokens: 50,
								},
							},
							requestId: 'req_456',
							costUSD: 0.001,
						}),
					},
				});

				const data = await loadDailyUsageData({
					claudePath: fixture.path,
					mode: 'display',
				});

				// Should keep the older entry (100/50 tokens) not the newer one (200/100)
				expect(data).toHaveLength(1);
				expect(data[0]?.date).toBe('2025-01-10');
				expect(data[0]?.inputTokens).toBe(100);
				expect(data[0]?.outputTokens).toBe(50);
			});
		});

		describe('loadSessionData with deduplication', () => {
			it('should deduplicate entries across sessions', async () => {
				await using fixture = await createFixture({
					projects: {
						project1: {
							session1: {
								'file1.jsonl': JSON.stringify({
									timestamp: '2025-01-10T10:00:00Z',
									message: {
										id: 'msg_123',
										usage: {
											input_tokens: 100,
											output_tokens: 50,
										},
									},
									requestId: 'req_456',
									costUSD: 0.001,
								}),
							},
							session2: {
								'file2.jsonl': JSON.stringify({
									timestamp: '2025-01-15T10:00:00Z',
									message: {
										id: 'msg_123',
										usage: {
											input_tokens: 100,
											output_tokens: 50,
										},
									},
									requestId: 'req_456',
									costUSD: 0.001,
								}),
							},
						},
					},
				});

				const sessions = await loadSessionData({
					claudePath: fixture.path,
					mode: 'display',
				});

				// Session 1 should have the entry
				const session1 = sessions.find(s => s.sessionId === 'session1');
				expect(session1).toBeDefined();
				expect(session1?.inputTokens).toBe(100);
				expect(session1?.outputTokens).toBe(50);

				// Session 2 should either not exist or have 0 tokens (duplicate was skipped)
				const session2 = sessions.find(s => s.sessionId === 'session2');
				if (session2 != null) {
					expect(session2.inputTokens).toBe(0);
					expect(session2.outputTokens).toBe(0);
				}
				else {
				// It's also valid for session2 to not be included if it has no entries
					expect(sessions.length).toBe(1);
				}
			});
		});
	});

	describe('getClaudePaths', () => {
		afterEach(() => {
			vi.unstubAllEnvs();
			vi.unstubAllGlobals();
		});

		it('returns paths from environment variable when set', async () => {
			await using fixture1 = await createFixture({
				projects: {},
			});
			await using fixture2 = await createFixture({
				projects: {},
			});

			vi.stubEnv('CLAUDE_CONFIG_DIR', `${fixture1.path},${fixture2.path}`);

			const paths = getClaudePaths();
			const normalizedFixture1 = path.resolve(fixture1.path);
			const normalizedFixture2 = path.resolve(fixture2.path);

			expect(paths).toEqual(expect.arrayContaining([normalizedFixture1, normalizedFixture2]));
			// Environment paths should be prioritized
			expect(paths[0]).toBe(normalizedFixture1);
			expect(paths[1]).toBe(normalizedFixture2);
		});

		it('filters out non-existent paths from environment variable', async () => {
			await using fixture = await createFixture({
				projects: {},
			});

			vi.stubEnv('CLAUDE_CONFIG_DIR', `${fixture.path},/nonexistent/path`);

			const paths = getClaudePaths();
			const normalizedFixture = path.resolve(fixture.path);
			expect(paths).toEqual(expect.arrayContaining([normalizedFixture]));
			expect(paths[0]).toBe(normalizedFixture);
		});

		it('removes duplicates from combined paths', async () => {
			await using fixture = await createFixture({
				projects: {},
			});

			vi.stubEnv('CLAUDE_CONFIG_DIR', `${fixture.path},${fixture.path}`);

			const paths = getClaudePaths();
			const normalizedFixture = path.resolve(fixture.path);
			// Should only contain the fixture path once (but may include defaults)
			const fixtureCount = paths.filter(p => p === normalizedFixture).length;
			expect(fixtureCount).toBe(1);
		});

		it('returns non-empty array with existing default paths', () => {
			// This test will use real filesystem checks for default paths
			vi.stubEnv('CLAUDE_CONFIG_DIR', '');
			const paths = getClaudePaths();

			expect(Array.isArray(paths)).toBe(true);
			// At least one path should exist in our test environment (CI creates both)
			expect(paths.length).toBeGreaterThanOrEqual(1);
		});
	});

	describe('multiple paths integration', () => {
		it('loadDailyUsageData aggregates data from multiple paths', async () => {
			await using fixture1 = await createFixture({
				projects: {
					project1: {
						session1: {
							'usage.jsonl': JSON.stringify({
								timestamp: '2024-01-01T12:00:00Z',
								message: { usage: { input_tokens: 100, output_tokens: 50 } },
								costUSD: 0.01,
							}),
						},
					},
				},
			});

			await using fixture2 = await createFixture({
				projects: {
					project2: {
						session2: {
							'usage.jsonl': JSON.stringify({
								timestamp: '2024-01-01T13:00:00Z',
								message: { usage: { input_tokens: 200, output_tokens: 100 } },
								costUSD: 0.02,
							}),
						},
					},
				},
			});

			vi.stubEnv('CLAUDE_CONFIG_DIR', `${fixture1.path},${fixture2.path}`);

			const result = await loadDailyUsageData();
			// Find the specific date we're testing
			const targetDate = result.find(day => day.date === '2024-01-01');
			expect(targetDate).toBeDefined();
			expect(targetDate?.inputTokens).toBe(300);
			expect(targetDate?.outputTokens).toBe(150);
			expect(targetDate?.totalCost).toBe(0.03);
		}, 30000);
	});

	describe('globUsageFiles', () => {
		it('should glob files from multiple paths in parallel with base directories', async () => {
			await using fixture = await createFixture({
				'path1/projects/project1/session1/usage.jsonl': 'data1',
				'path2/projects/project2/session2/usage.jsonl': 'data2',
				'path3/projects/project3/session3/usage.jsonl': 'data3',
			});

			const paths = [
				fixture.getPath('path1'),
				fixture.getPath('path2'),
				fixture.getPath('path3'),
			];

			const results = await globUsageFiles(paths);

			expect(results).toHaveLength(3);
			expect(results.some(r => r.file.includes('project1'))).toBe(true);
			expect(results.some(r => r.file.includes('project2'))).toBe(true);
			expect(results.some(r => r.file.includes('project3'))).toBe(true);

			// Check base directories are included
			const result1 = results.find(r => r.file.includes('project1'));
			expect(result1?.baseDir).toContain('path1/projects');
		});

		it('should handle errors gracefully and return empty array for failed paths', async () => {
			await using fixture = await createFixture({
				'valid/projects/project1/session1/usage.jsonl': 'data1',
			});

			const paths = [
				fixture.getPath('valid'),
				fixture.getPath('nonexistent'), // This path doesn't exist
			];

			const results = await globUsageFiles(paths);

			expect(results).toHaveLength(1);
			expect(results.at(0)?.file).toContain('project1');
		});

		it('should return empty array when no files found', async () => {
			await using fixture = await createFixture({
				'empty/projects': {}, // Empty directory
			});

			const paths = [fixture.getPath('empty')];
			const results = await globUsageFiles(paths);

			expect(results).toEqual([]);
		});

		it('should handle multiple files from same base directory', async () => {
			await using fixture = await createFixture({
				'path1/projects/project1/session1/usage.jsonl': 'data1',
				'path1/projects/project1/session2/usage.jsonl': 'data2',
				'path1/projects/project2/session1/usage.jsonl': 'data3',
			});

			const paths = [fixture.getPath('path1')];
			const results = await globUsageFiles(paths);

			expect(results).toHaveLength(3);
			expect(results.every(r => r.baseDir.includes('path1/projects'))).toBe(true);
		});
	});

	// Test for calculateContextTokens
	describe('calculateContextTokens', async () => {
		it('returns null when transcript cannot be read', async () => {
			const result = await calculateContextTokens('/nonexistent/path.jsonl');
			expect(result).toBeNull();
		});
		const { createFixture } = await import('fs-fixture');
		it('parses latest assistant line and excludes output tokens', async () => {
			await using fixture = await createFixture({
				'transcript.jsonl': [
					JSON.stringify({ type: 'user', message: {} }),
					JSON.stringify({ type: 'assistant', message: { usage: { input_tokens: 1000, output_tokens: 999 } } }),
					JSON.stringify({ type: 'assistant', message: { usage: { input_tokens: 2000, cache_creation_input_tokens: 100, cache_read_input_tokens: 50 } } }),
				].join('\n'),
			});
			const res = await calculateContextTokens(fixture.getPath('transcript.jsonl'));
			expect(res).not.toBeNull();
			// Should pick the last assistant line and exclude output tokens
			expect(res?.inputTokens).toBe(2000 + 100 + 50);
			expect(res?.percentage).toBeGreaterThan(0);
		});

		it('handles missing cache fields gracefully', async () => {
			await using fixture = await createFixture({
				'transcript.jsonl': [
					JSON.stringify({ type: 'assistant', message: { usage: { input_tokens: 1000 } } }),
				].join('\n'),
			});
			const res = await calculateContextTokens(fixture.getPath('transcript.jsonl'));
			expect(res).not.toBeNull();
			expect(res?.inputTokens).toBe(1000);
			expect(res?.percentage).toBeGreaterThan(0);
		});

		it('clamps percentage to 0-100 range', async () => {
			await using fixture = await createFixture({
				'transcript.jsonl': [
					JSON.stringify({ type: 'assistant', message: { usage: { input_tokens: 300_000 } } }),
				].join('\n'),
			});
			const res = await calculateContextTokens(fixture.getPath('transcript.jsonl'));
			expect(res).not.toBeNull();
			expect(res?.percentage).toBe(100); // Should be clamped to 100
		});
	});
<<<<<<< HEAD

	describe('getContextUsageThresholds', () => {
		afterEach(() => {
			vi.unstubAllEnvs();
		});

		it('returns default values when no environment variables are set', () => {
			const thresholds = getContextUsageThresholds();
			expect(thresholds.LOW).toBe(50);
			expect(thresholds.MEDIUM).toBe(80);
		});

		it('parses valid environment variables correctly', () => {
			vi.stubEnv('CCUSAGE_CONTEXT_LOW_THRESHOLD', '30');
			vi.stubEnv('CCUSAGE_CONTEXT_MEDIUM_THRESHOLD', '70');

			const thresholds = getContextUsageThresholds();
			expect(thresholds.LOW).toBe(30);
			expect(thresholds.MEDIUM).toBe(70);
		});

		it('clamps values to 0-100 range', () => {
			vi.stubEnv('CCUSAGE_CONTEXT_LOW_THRESHOLD', '-10');
			vi.stubEnv('CCUSAGE_CONTEXT_MEDIUM_THRESHOLD', '150');

			const thresholds = getContextUsageThresholds();
			expect(thresholds.LOW).toBe(0);
			expect(thresholds.MEDIUM).toBe(100);
		});

		it('handles non-numeric values by falling back to defaults', () => {
			vi.stubEnv('CCUSAGE_CONTEXT_LOW_THRESHOLD', 'invalid');
			vi.stubEnv('CCUSAGE_CONTEXT_MEDIUM_THRESHOLD', 'not-a-number');

			const thresholds = getContextUsageThresholds();
			expect(thresholds.LOW).toBe(50);
			expect(thresholds.MEDIUM).toBe(80);
		});

		it('handles empty string values by falling back to defaults', () => {
			vi.stubEnv('CCUSAGE_CONTEXT_LOW_THRESHOLD', '');
			vi.stubEnv('CCUSAGE_CONTEXT_MEDIUM_THRESHOLD', '');

			const thresholds = getContextUsageThresholds();
			expect(thresholds.LOW).toBe(50);
			expect(thresholds.MEDIUM).toBe(80);
		});

		it('handles partial invalid values correctly', () => {
			vi.stubEnv('CCUSAGE_CONTEXT_LOW_THRESHOLD', '25');
			vi.stubEnv('CCUSAGE_CONTEXT_MEDIUM_THRESHOLD', 'invalid');

			const thresholds = getContextUsageThresholds();
			expect(thresholds.LOW).toBe(25);
			expect(thresholds.MEDIUM).toBe(80); // Falls back to default
		});

		it('enforces ordering constraint: resets to defaults when LOW >= MEDIUM', () => {
			vi.stubEnv('CCUSAGE_CONTEXT_LOW_THRESHOLD', '85');
			vi.stubEnv('CCUSAGE_CONTEXT_MEDIUM_THRESHOLD', '60');

			const thresholds = getContextUsageThresholds();
			// Should reset both to defaults due to ordering violation
			expect(thresholds.LOW).toBe(50);
			expect(thresholds.MEDIUM).toBe(80);
		});

		it('enforces ordering constraint: resets to defaults when LOW equals MEDIUM', () => {
			vi.stubEnv('CCUSAGE_CONTEXT_LOW_THRESHOLD', '70');
			vi.stubEnv('CCUSAGE_CONTEXT_MEDIUM_THRESHOLD', '70');

			const thresholds = getContextUsageThresholds();
			// Should reset both to defaults due to ordering violation
			expect(thresholds.LOW).toBe(50);
			expect(thresholds.MEDIUM).toBe(80);
		});

		it('handles edge case: LOW=0, MEDIUM=100', () => {
			vi.stubEnv('CCUSAGE_CONTEXT_LOW_THRESHOLD', '0');
			vi.stubEnv('CCUSAGE_CONTEXT_MEDIUM_THRESHOLD', '100');

			const thresholds = getContextUsageThresholds();
			expect(thresholds.LOW).toBe(0);
			expect(thresholds.MEDIUM).toBe(100);
		});

		it('handles decimal values by truncating to integer', () => {
			vi.stubEnv('CCUSAGE_CONTEXT_LOW_THRESHOLD', '25.7');
			vi.stubEnv('CCUSAGE_CONTEXT_MEDIUM_THRESHOLD', '75.9');

			const thresholds = getContextUsageThresholds();
			expect(thresholds.LOW).toBe(25); // parseInt truncates
			expect(thresholds.MEDIUM).toBe(75); // parseInt truncates
		});

		it('handles values with extra whitespace', () => {
			vi.stubEnv('CCUSAGE_CONTEXT_LOW_THRESHOLD', '  30  ');
			vi.stubEnv('CCUSAGE_CONTEXT_MEDIUM_THRESHOLD', '  70  ');

			const thresholds = getContextUsageThresholds();
			expect(thresholds.LOW).toBe(30);
			expect(thresholds.MEDIUM).toBe(70);
		});
	});

	describe('calculateCostForEntry with new cost modes', () => {
		const mockUsageData: UsageData = {
			timestamp: '2025-01-22T10:30:00Z',
			sessionId: 'test-session-123',
			message: {
				usage: {
					input_tokens: 1000,
					output_tokens: 500,
				},
				model: 'claude-sonnet-4-20250514',
			},
			costUSD: 10.50,
		};

		it('should use statusline mode with saved cost data', async () => {
			const mockFetcher = new PricingFetcher(true); // offline mode

			// Save cost data first
			await saveCostData('test-session-123', 15.75);

			const cost = await calculateCostForEntry(mockUsageData, 'statusline', mockFetcher);
			expect(cost).toBe(15.75); // Should use saved statusline cost
		});

		it('should fallback to costUSD in statusline mode when no saved cost', async () => {
			const mockFetcher = new PricingFetcher(true);

			const dataWithoutSavedCost = { ...mockUsageData, sessionId: 'non-existent-session' };
			const cost = await calculateCostForEntry(dataWithoutSavedCost, 'statusline', mockFetcher);
			expect(cost).toBe(10.50); // Should fallback to costUSD
		});

		it('should calculate max cost from all available sources', async () => {
			const mockFetcher = new PricingFetcher(true);

			// Save a high cost for this session
			await saveCostData('test-session-123', 20.00);

			const cost = await calculateCostForEntry(mockUsageData, 'max', mockFetcher);

			// Max mode should return the highest value among:
			// - Saved cost: 20.00
			// - Pre-calculated costUSD: 10.50
			// - Token-based calculation: varies but should be < 20.00 for this test
			expect(cost).toBeGreaterThanOrEqual(20.00);
		});

		it('should handle max mode when only token calculation is available', async () => {
			const mockFetcher = new PricingFetcher(true);

			const dataWithoutCosts = {
				...mockUsageData,
				sessionId: 'no-saved-cost-session',
				costUSD: undefined,
			};

			const cost = await calculateCostForEntry(dataWithoutCosts, 'max', mockFetcher);
			expect(cost).toBeGreaterThan(0); // Should calculate from tokens
		});

		it('should maintain existing auto mode behavior', async () => {
			const mockFetcher = new PricingFetcher(true);

			const cost = await calculateCostForEntry(mockUsageData, 'auto', mockFetcher);
			expect(cost).toBe(10.50); // Should use costUSD in auto mode
		});

		it('should maintain existing calculate mode behavior', async () => {
			const mockFetcher = new PricingFetcher(true);

			const cost = await calculateCostForEntry(mockUsageData, 'calculate', mockFetcher);
			expect(cost).toBeGreaterThan(0); // Should calculate from tokens, ignoring costUSD
		});

		it('should maintain existing display mode behavior', async () => {
			const mockFetcher = new PricingFetcher(true);

			const cost = await calculateCostForEntry(mockUsageData, 'display', mockFetcher);
			expect(cost).toBe(10.50); // Should use costUSD only

			const dataWithoutCostUSD = { ...mockUsageData, costUSD: undefined };
			const costWithoutUSD = await calculateCostForEntry(dataWithoutCostUSD, 'display', mockFetcher);
			expect(costWithoutUSD).toBe(0); // Should return 0 when no costUSD
		});

		it('should handle missing sessionId gracefully in statusline mode', async () => {
			const mockFetcher = new PricingFetcher(true);

			const dataWithoutSessionId = { ...mockUsageData, sessionId: undefined };
			const cost = await calculateCostForEntry(dataWithoutSessionId, 'statusline', mockFetcher);
			expect(cost).toBe(10.50); // Should fallback to costUSD
		});

		it('should handle missing model gracefully', async () => {
			const mockFetcher = new PricingFetcher(true);

			const dataWithoutModel = {
				...mockUsageData,
				message: { usage: mockUsageData.message.usage },
				costUSD: undefined,
			};

			const statuslineCost = await calculateCostForEntry(dataWithoutModel, 'statusline', mockFetcher);
			expect(statuslineCost).toBe(0); // No saved cost, no costUSD, no model for calculation

			const maxCost = await calculateCostForEntry(dataWithoutModel, 'max', mockFetcher);
			expect(maxCost).toBe(0); // No costs available
		});
	});
=======
>>>>>>> 5acdeca7
}<|MERGE_RESOLUTION|>--- conflicted
+++ resolved
@@ -32,12 +32,8 @@
 import { isDirectorySync } from 'path-type';
 import { glob } from 'tinyglobby';
 import { z } from 'zod';
-<<<<<<< HEAD
-import { CLAUDE_CONFIG_DIR_ENV, CLAUDE_PROJECTS_DIR_NAME, CONTEXT_LOW_THRESHOLD_ENV, CONTEXT_MEDIUM_THRESHOLD_ENV, DEFAULT_CLAUDE_CODE_PATH, DEFAULT_CLAUDE_CONFIG_PATH, DEFAULT_CONTEXT_USAGE_THRESHOLDS, USAGE_DATA_GLOB_PATTERN, USER_HOME_DIR } from './_consts.ts';
-import { getSavedCost, saveCostData } from './_cost-storage.ts';
-=======
 import { CLAUDE_CONFIG_DIR_ENV, CLAUDE_PROJECTS_DIR_NAME, DEFAULT_CLAUDE_CODE_PATH, DEFAULT_CLAUDE_CONFIG_PATH, USAGE_DATA_GLOB_PATTERN, USER_HOME_DIR } from './_consts.ts';
->>>>>>> 5acdeca7
+import { getSavedCost } from './_cost-storage.ts';
 import {
 	identifySessionBlocks,
 } from './_session-blocks.ts';
@@ -4787,221 +4783,4 @@
 			expect(res?.percentage).toBe(100); // Should be clamped to 100
 		});
 	});
-<<<<<<< HEAD
-
-	describe('getContextUsageThresholds', () => {
-		afterEach(() => {
-			vi.unstubAllEnvs();
-		});
-
-		it('returns default values when no environment variables are set', () => {
-			const thresholds = getContextUsageThresholds();
-			expect(thresholds.LOW).toBe(50);
-			expect(thresholds.MEDIUM).toBe(80);
-		});
-
-		it('parses valid environment variables correctly', () => {
-			vi.stubEnv('CCUSAGE_CONTEXT_LOW_THRESHOLD', '30');
-			vi.stubEnv('CCUSAGE_CONTEXT_MEDIUM_THRESHOLD', '70');
-
-			const thresholds = getContextUsageThresholds();
-			expect(thresholds.LOW).toBe(30);
-			expect(thresholds.MEDIUM).toBe(70);
-		});
-
-		it('clamps values to 0-100 range', () => {
-			vi.stubEnv('CCUSAGE_CONTEXT_LOW_THRESHOLD', '-10');
-			vi.stubEnv('CCUSAGE_CONTEXT_MEDIUM_THRESHOLD', '150');
-
-			const thresholds = getContextUsageThresholds();
-			expect(thresholds.LOW).toBe(0);
-			expect(thresholds.MEDIUM).toBe(100);
-		});
-
-		it('handles non-numeric values by falling back to defaults', () => {
-			vi.stubEnv('CCUSAGE_CONTEXT_LOW_THRESHOLD', 'invalid');
-			vi.stubEnv('CCUSAGE_CONTEXT_MEDIUM_THRESHOLD', 'not-a-number');
-
-			const thresholds = getContextUsageThresholds();
-			expect(thresholds.LOW).toBe(50);
-			expect(thresholds.MEDIUM).toBe(80);
-		});
-
-		it('handles empty string values by falling back to defaults', () => {
-			vi.stubEnv('CCUSAGE_CONTEXT_LOW_THRESHOLD', '');
-			vi.stubEnv('CCUSAGE_CONTEXT_MEDIUM_THRESHOLD', '');
-
-			const thresholds = getContextUsageThresholds();
-			expect(thresholds.LOW).toBe(50);
-			expect(thresholds.MEDIUM).toBe(80);
-		});
-
-		it('handles partial invalid values correctly', () => {
-			vi.stubEnv('CCUSAGE_CONTEXT_LOW_THRESHOLD', '25');
-			vi.stubEnv('CCUSAGE_CONTEXT_MEDIUM_THRESHOLD', 'invalid');
-
-			const thresholds = getContextUsageThresholds();
-			expect(thresholds.LOW).toBe(25);
-			expect(thresholds.MEDIUM).toBe(80); // Falls back to default
-		});
-
-		it('enforces ordering constraint: resets to defaults when LOW >= MEDIUM', () => {
-			vi.stubEnv('CCUSAGE_CONTEXT_LOW_THRESHOLD', '85');
-			vi.stubEnv('CCUSAGE_CONTEXT_MEDIUM_THRESHOLD', '60');
-
-			const thresholds = getContextUsageThresholds();
-			// Should reset both to defaults due to ordering violation
-			expect(thresholds.LOW).toBe(50);
-			expect(thresholds.MEDIUM).toBe(80);
-		});
-
-		it('enforces ordering constraint: resets to defaults when LOW equals MEDIUM', () => {
-			vi.stubEnv('CCUSAGE_CONTEXT_LOW_THRESHOLD', '70');
-			vi.stubEnv('CCUSAGE_CONTEXT_MEDIUM_THRESHOLD', '70');
-
-			const thresholds = getContextUsageThresholds();
-			// Should reset both to defaults due to ordering violation
-			expect(thresholds.LOW).toBe(50);
-			expect(thresholds.MEDIUM).toBe(80);
-		});
-
-		it('handles edge case: LOW=0, MEDIUM=100', () => {
-			vi.stubEnv('CCUSAGE_CONTEXT_LOW_THRESHOLD', '0');
-			vi.stubEnv('CCUSAGE_CONTEXT_MEDIUM_THRESHOLD', '100');
-
-			const thresholds = getContextUsageThresholds();
-			expect(thresholds.LOW).toBe(0);
-			expect(thresholds.MEDIUM).toBe(100);
-		});
-
-		it('handles decimal values by truncating to integer', () => {
-			vi.stubEnv('CCUSAGE_CONTEXT_LOW_THRESHOLD', '25.7');
-			vi.stubEnv('CCUSAGE_CONTEXT_MEDIUM_THRESHOLD', '75.9');
-
-			const thresholds = getContextUsageThresholds();
-			expect(thresholds.LOW).toBe(25); // parseInt truncates
-			expect(thresholds.MEDIUM).toBe(75); // parseInt truncates
-		});
-
-		it('handles values with extra whitespace', () => {
-			vi.stubEnv('CCUSAGE_CONTEXT_LOW_THRESHOLD', '  30  ');
-			vi.stubEnv('CCUSAGE_CONTEXT_MEDIUM_THRESHOLD', '  70  ');
-
-			const thresholds = getContextUsageThresholds();
-			expect(thresholds.LOW).toBe(30);
-			expect(thresholds.MEDIUM).toBe(70);
-		});
-	});
-
-	describe('calculateCostForEntry with new cost modes', () => {
-		const mockUsageData: UsageData = {
-			timestamp: '2025-01-22T10:30:00Z',
-			sessionId: 'test-session-123',
-			message: {
-				usage: {
-					input_tokens: 1000,
-					output_tokens: 500,
-				},
-				model: 'claude-sonnet-4-20250514',
-			},
-			costUSD: 10.50,
-		};
-
-		it('should use statusline mode with saved cost data', async () => {
-			const mockFetcher = new PricingFetcher(true); // offline mode
-
-			// Save cost data first
-			await saveCostData('test-session-123', 15.75);
-
-			const cost = await calculateCostForEntry(mockUsageData, 'statusline', mockFetcher);
-			expect(cost).toBe(15.75); // Should use saved statusline cost
-		});
-
-		it('should fallback to costUSD in statusline mode when no saved cost', async () => {
-			const mockFetcher = new PricingFetcher(true);
-
-			const dataWithoutSavedCost = { ...mockUsageData, sessionId: 'non-existent-session' };
-			const cost = await calculateCostForEntry(dataWithoutSavedCost, 'statusline', mockFetcher);
-			expect(cost).toBe(10.50); // Should fallback to costUSD
-		});
-
-		it('should calculate max cost from all available sources', async () => {
-			const mockFetcher = new PricingFetcher(true);
-
-			// Save a high cost for this session
-			await saveCostData('test-session-123', 20.00);
-
-			const cost = await calculateCostForEntry(mockUsageData, 'max', mockFetcher);
-
-			// Max mode should return the highest value among:
-			// - Saved cost: 20.00
-			// - Pre-calculated costUSD: 10.50
-			// - Token-based calculation: varies but should be < 20.00 for this test
-			expect(cost).toBeGreaterThanOrEqual(20.00);
-		});
-
-		it('should handle max mode when only token calculation is available', async () => {
-			const mockFetcher = new PricingFetcher(true);
-
-			const dataWithoutCosts = {
-				...mockUsageData,
-				sessionId: 'no-saved-cost-session',
-				costUSD: undefined,
-			};
-
-			const cost = await calculateCostForEntry(dataWithoutCosts, 'max', mockFetcher);
-			expect(cost).toBeGreaterThan(0); // Should calculate from tokens
-		});
-
-		it('should maintain existing auto mode behavior', async () => {
-			const mockFetcher = new PricingFetcher(true);
-
-			const cost = await calculateCostForEntry(mockUsageData, 'auto', mockFetcher);
-			expect(cost).toBe(10.50); // Should use costUSD in auto mode
-		});
-
-		it('should maintain existing calculate mode behavior', async () => {
-			const mockFetcher = new PricingFetcher(true);
-
-			const cost = await calculateCostForEntry(mockUsageData, 'calculate', mockFetcher);
-			expect(cost).toBeGreaterThan(0); // Should calculate from tokens, ignoring costUSD
-		});
-
-		it('should maintain existing display mode behavior', async () => {
-			const mockFetcher = new PricingFetcher(true);
-
-			const cost = await calculateCostForEntry(mockUsageData, 'display', mockFetcher);
-			expect(cost).toBe(10.50); // Should use costUSD only
-
-			const dataWithoutCostUSD = { ...mockUsageData, costUSD: undefined };
-			const costWithoutUSD = await calculateCostForEntry(dataWithoutCostUSD, 'display', mockFetcher);
-			expect(costWithoutUSD).toBe(0); // Should return 0 when no costUSD
-		});
-
-		it('should handle missing sessionId gracefully in statusline mode', async () => {
-			const mockFetcher = new PricingFetcher(true);
-
-			const dataWithoutSessionId = { ...mockUsageData, sessionId: undefined };
-			const cost = await calculateCostForEntry(dataWithoutSessionId, 'statusline', mockFetcher);
-			expect(cost).toBe(10.50); // Should fallback to costUSD
-		});
-
-		it('should handle missing model gracefully', async () => {
-			const mockFetcher = new PricingFetcher(true);
-
-			const dataWithoutModel = {
-				...mockUsageData,
-				message: { usage: mockUsageData.message.usage },
-				costUSD: undefined,
-			};
-
-			const statuslineCost = await calculateCostForEntry(dataWithoutModel, 'statusline', mockFetcher);
-			expect(statuslineCost).toBe(0); // No saved cost, no costUSD, no model for calculation
-
-			const maxCost = await calculateCostForEntry(dataWithoutModel, 'max', mockFetcher);
-			expect(maxCost).toBe(0); // No costs available
-		});
-	});
-=======
->>>>>>> 5acdeca7
 }