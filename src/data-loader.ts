--- conflicted
+++ resolved
@@ -757,11 +757,7 @@
 	);
 
 	// Sort files by timestamp to ensure chronological processing
-<<<<<<< HEAD
 	const sortedFiles = await sortFilesByTimestamp(projectFilteredFiles);
-=======
-	const sortedFiles = await sortFilesByTimestamp(fileList);
->>>>>>> fc186710
 
 	// Fetch pricing data for cost calculation only when needed
 	const mode = options?.mode ?? 'auto';
@@ -1282,33 +1278,6 @@
 
 if (import.meta.vitest != null) {
 	describe('formatDate', () => {
-<<<<<<< HEAD
-		it('formats UTC timestamp to local date', () => {
-			// Test with UTC timestamps - results depend on local timezone
-			// Instead of hardcoding expected values, test the format pattern
-			const result1 = formatDate('2024-01-01T00:00:00Z');
-			const result2 = formatDate('2024-12-31T23:59:59Z');
-
-			// Should be in YYYY-MM-DD format
-			expect(result1).toMatch(/^\d{4}-\d{2}-\d{2}$/);
-			expect(result2).toMatch(/^\d{4}-\d{2}-\d{2}$/);
-
-			// Year should be 2023 or 2024 depending on timezone
-			expect(['2023-12-31', '2024-01-01']).toContain(result1);
-			expect(['2024-12-31', '2025-01-01']).toContain(result2);
-		});
-
-		it('handles various date formats', () => {
-			// Date-only strings might be interpreted as UTC midnight
-			const dateOnlyResult = formatDate('2024-01-01');
-			expect(['2023-12-31', '2024-01-01']).toContain(dateOnlyResult);
-
-			// Local timestamps should preserve the date
-			expect(formatDate('2024-01-01T12:00:00')).toBe('2024-01-01');
-
-			// UTC noon should be same date in all timezones
-			expect(formatDate('2024-01-01T12:00:00.000Z')).toBe('2024-01-01');
-=======
 		it('formats UTC timestamps using UTC date', () => {
 			// UTC timestamps should always use UTC date regardless of local timezone
 			expect(formatDate('2024-01-01T00:00:00Z')).toBe('2024-01-01');
@@ -1333,7 +1302,6 @@
 
 			expect(formatDate('2024-01-01')).toBe(expected);
 			expect(formatDate('2024-01-01T12:00:00')).toBe(expected);
->>>>>>> fc186710
 		});
 
 		it('pads single digit months and days', () => {
@@ -1344,34 +1312,10 @@
 	});
 
 	describe('formatDateCompact', () => {
-<<<<<<< HEAD
-		it('formats UTC timestamp to local date with line break', () => {
-			const result = formatDateCompact('2024-01-01T00:00:00Z');
-			// Should be in YYYY\nMM-DD format
-			expect(result).toMatch(/^\d{4}\n\d{2}-\d{2}$/);
-			// Could be 2023\n12-31 or 2024\n01-01 depending on timezone
-			expect(['2023\n12-31', '2024\n01-01']).toContain(result);
-		});
-
-		it('handles various date formats', () => {
-			const result = formatDateCompact('2024-12-31T23:59:59Z');
-			expect(result).toMatch(/^\d{4}\n\d{2}-\d{2}$/);
-			expect(['2024\n12-31', '2025\n01-01']).toContain(result);
-
-			// Date-only strings might be interpreted as UTC midnight
-			const dateOnlyResult = formatDateCompact('2024-01-01');
-			expect(['2023\n12-31', '2024\n01-01']).toContain(dateOnlyResult);
-
-			// Local timestamps should preserve the date
-			expect(formatDateCompact('2024-01-01T12:00:00')).toBe('2024\n01-01');
-
-			// UTC noon should be same date in all timezones
-=======
 		it('formats UTC timestamps using UTC date with line break', () => {
 			// UTC timestamps should always use UTC date regardless of local timezone
 			expect(formatDateCompact('2024-01-01T00:00:00Z')).toBe('2024\n01-01');
 			expect(formatDateCompact('2024-12-31T23:59:59Z')).toBe('2024\n12-31');
->>>>>>> fc186710
 			expect(formatDateCompact('2024-01-01T12:00:00.000Z')).toBe('2024\n01-01');
 		});
 
