/**
 * @fileoverview Live monitoring implementation for Claude usage data
 *
 * This module provides efficient incremental data loading for the live monitoring feature
 * in the blocks command. It tracks file modifications and only reads changed data,
 * maintaining a cache of processed entries to minimize file I/O during live updates.
 *
 * Used exclusively by blocks-live.ts for the --live flag functionality.
 */

import type { LoadedUsageEntry, SessionBlock } from './_session-blocks.ts';
import type { CostMode, SortOrder } from './_types.ts';
import { readFile } from 'node:fs/promises';
<<<<<<< HEAD
import path from 'node:path';
import { Result } from '@praha/byethrow';
import { createFixture } from 'fs-fixture';
import { glob } from 'tinyglobby';
import { CLAUDE_PROJECTS_DIR_NAME, USAGE_DATA_GLOB_PATTERN } from './_consts.ts';
=======
>>>>>>> fc186710
import { identifySessionBlocks } from './_session-blocks.ts';
import {
	calculateCostForEntry,
	createUniqueHash,
	getEarliestTimestamp,
	getUsageLimitResetTime,
	globUsageFiles,
	sortFilesByTimestamp,
	usageDataSchema,
} from './data-loader.ts';
import { PricingFetcher } from './pricing-fetcher.ts';

/**
 * Configuration for live monitoring
 */
export type LiveMonitorConfig = {
	claudePaths: string[];
	sessionDurationHours: number;
	mode: CostMode;
	order: SortOrder;
};

/**
 * Manages live monitoring of Claude usage with efficient data reloading
 */
export class LiveMonitor implements Disposable {
	private config: LiveMonitorConfig;
	private fetcher: PricingFetcher | null = null;
	private lastFileTimestamps = new Map<string, number>();
	private processedHashes = new Set<string>();
	private allEntries: LoadedUsageEntry[] = [];

	constructor(config: LiveMonitorConfig) {
		this.config = config;
		// Initialize pricing fetcher once if needed
		if (config.mode !== 'display') {
			this.fetcher = new PricingFetcher();
		}
	}

	/**
	 * Implements Disposable interface
	 */
	[Symbol.dispose](): void {
		this.fetcher?.[Symbol.dispose]();
	}

	/**
	 * Gets the current active session block with minimal file reading
	 * Only reads new or modified files since last check
	 */
	async getActiveBlock(): Promise<SessionBlock | null> {
		const results = await globUsageFiles(this.config.claudePaths);
		const allFiles = results.map(r => r.file);

		if (allFiles.length === 0) {
			return null;
		}

		// Check for new or modified files
		const filesToRead: string[] = [];
		for (const file of allFiles) {
			const timestamp = await getEarliestTimestamp(file);
			const lastTimestamp = this.lastFileTimestamps.get(file);

			if (timestamp != null && (lastTimestamp == null || timestamp.getTime() > lastTimestamp)) {
				filesToRead.push(file);
				this.lastFileTimestamps.set(file, timestamp.getTime());
			}
		}

		// Read only new/modified files
		if (filesToRead.length > 0) {
			const sortedFiles = await sortFilesByTimestamp(filesToRead);

			for (const file of sortedFiles) {
				const content = await readFile(file, 'utf-8')
					.catch(() => {
						// Skip files that can't be read
						return '';
					});

				const lines = content
					.trim()
					.split('\n')
					.filter(line => line.length > 0);

				for (const line of lines) {
					const parseJson = Result.try({
						try: () => JSON.parse(line) as unknown,
						catch: () => new Error('Invalid JSON'),
					});
					const parseResult = parseJson();
					if (Result.isFailure(parseResult)) {
						continue; // Skip malformed lines
					}

					const parsed = parseResult.value;
					const result = usageDataSchema.safeParse(parsed);
					if (!result.success) {
						continue;
					}
					const data = result.data;

					// Check for duplicates
					const uniqueHash = createUniqueHash(data);
					if (uniqueHash != null && this.processedHashes.has(uniqueHash)) {
						continue;
					}
					if (uniqueHash != null) {
						this.processedHashes.add(uniqueHash);
					}

					// Calculate cost if needed
					const costUSD: number = await (this.config.mode === 'display'
						? Promise.resolve(data.costUSD ?? 0)
						: calculateCostForEntry(
								data,
								this.config.mode,
								this.fetcher!,
							));

					const usageLimitResetTime = getUsageLimitResetTime(data);

					// Add entry
					this.allEntries.push({
						timestamp: new Date(data.timestamp),
						usage: {
							inputTokens: data.message.usage.input_tokens ?? 0,
							outputTokens: data.message.usage.output_tokens ?? 0,
							cacheCreationInputTokens: data.message.usage.cache_creation_input_tokens ?? 0,
							cacheReadInputTokens: data.message.usage.cache_read_input_tokens ?? 0,
						},
						costUSD,
						model: data.message.model ?? '<synthetic>',
						version: data.version,
						usageLimitResetTime: usageLimitResetTime ?? undefined,
					});
				}
			}
		}

		// Generate blocks and find active one
		const blocks = identifySessionBlocks(
			this.allEntries,
			this.config.sessionDurationHours,
		);

		// Sort blocks
		const sortedBlocks = this.config.order === 'asc'
			? blocks
			: blocks.reverse();

		// Find active block
		return sortedBlocks.find(block => block.isActive) ?? null;
	}

	/**
	 * Clears all cached data to force a full reload
	 */
	clearCache(): void {
		this.lastFileTimestamps.clear();
		this.processedHashes.clear();
		this.allEntries = [];
	}
}

if (import.meta.vitest != null) {
	describe('LiveMonitor', () => {
		let tempDir: string;
		let monitor: LiveMonitor;

		beforeEach(async () => {
			const now = new Date();
			const recentTimestamp = new Date(now.getTime() - 60 * 60 * 1000); // 1 hour ago

			const fixture = await createFixture({
				'projects/test-project/session1/usage.jsonl': `${JSON.stringify({
					timestamp: recentTimestamp.toISOString(),
					message: {
						model: 'claude-sonnet-4-20250514',
						usage: {
							input_tokens: 100,
							output_tokens: 50,
							cache_creation_input_tokens: 0,
							cache_read_input_tokens: 0,
						},
					},
					costUSD: 0.01,
					version: '1.0.0',
				})}\n`,
			});
			tempDir = fixture.path;

			monitor = new LiveMonitor({
				claudePaths: [tempDir],
				sessionDurationHours: 5,
				mode: 'display',
				order: 'desc',
			});
		});

		afterEach(() => {
			monitor[Symbol.dispose]();
		});

		it('should initialize and handle clearing cache', async () => {
			// Test initial state by calling getActiveBlock which should work
			const initialBlock = await monitor.getActiveBlock();
			expect(initialBlock).not.toBeNull();

			// Clear cache and test again
			monitor.clearCache();
			const afterClearBlock = await monitor.getActiveBlock();
			expect(afterClearBlock).not.toBeNull();
		});

		it('should load and process usage data', async () => {
			const activeBlock = await monitor.getActiveBlock();

			expect(activeBlock).not.toBeNull();
			if (activeBlock != null) {
				expect(activeBlock.tokenCounts.inputTokens).toBe(100);
				expect(activeBlock.tokenCounts.outputTokens).toBe(50);
				expect(activeBlock.costUSD).toBe(0.01);
				expect(activeBlock.models).toContain('claude-sonnet-4-20250514');
			}
		});

		it('should handle empty directories', async () => {
			const emptyFixture = await createFixture({});

			const emptyMonitor = new LiveMonitor({
				claudePaths: [emptyFixture.path],
				sessionDurationHours: 5,
				mode: 'display',
				order: 'desc',
			});

			const activeBlock = await emptyMonitor.getActiveBlock();
			expect(activeBlock).toBeNull();

			emptyMonitor[Symbol.dispose]();
		});
	});
}<|MERGE_RESOLUTION|>--- conflicted
+++ resolved
@@ -11,14 +11,8 @@
 import type { LoadedUsageEntry, SessionBlock } from './_session-blocks.ts';
 import type { CostMode, SortOrder } from './_types.ts';
 import { readFile } from 'node:fs/promises';
-<<<<<<< HEAD
-import path from 'node:path';
 import { Result } from '@praha/byethrow';
 import { createFixture } from 'fs-fixture';
-import { glob } from 'tinyglobby';
-import { CLAUDE_PROJECTS_DIR_NAME, USAGE_DATA_GLOB_PATTERN } from './_consts.ts';
-=======
->>>>>>> fc186710
 import { identifySessionBlocks } from './_session-blocks.ts';
 import {
 	calculateCostForEntry,
