--- conflicted
+++ resolved
@@ -261,13 +261,7 @@
 						isGap: block.isGap ?? false,
 						entries: block.entries.length,
 						tokenCounts: block.tokenCounts,
-<<<<<<< HEAD
-						totalTokens:
-								block.tokenCounts.inputTokens
-								+ block.tokenCounts.outputTokens,
-=======
 						totalTokens: getTotalTokens(block.tokenCounts),
->>>>>>> fc186710
 						costUSD: block.costUSD,
 						models: block.models,
 						burnRate,
