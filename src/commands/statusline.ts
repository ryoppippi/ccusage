--- conflicted
+++ resolved
@@ -10,12 +10,8 @@
 import pc from 'picocolors';
 import { z } from 'zod';
 import { loadConfig, mergeConfigWithArgs } from '../_config-loader-tokens.ts';
-<<<<<<< HEAD
-import { DEFAULT_REFRESH_INTERVAL_SECONDS } from '../_consts.ts';
+import { DEFAULT_CONTEXT_USAGE_THRESHOLDS, DEFAULT_REFRESH_INTERVAL_SECONDS } from '../_consts.ts';
 import { saveCostData } from '../_cost-storage.ts';
-=======
-import { DEFAULT_CONTEXT_USAGE_THRESHOLDS, DEFAULT_REFRESH_INTERVAL_SECONDS } from '../_consts.ts';
->>>>>>> 5acdeca7
 import { calculateBurnRate } from '../_session-blocks.ts';
 import { sharedArgs } from '../_shared-args.ts';
 import { statuslineHookJsonSchema } from '../_types.ts';
@@ -117,26 +113,24 @@
 			description: `Refresh interval in seconds for cache expiry (default: ${DEFAULT_REFRESH_INTERVAL_SECONDS})`,
 			default: DEFAULT_REFRESH_INTERVAL_SECONDS,
 		},
-<<<<<<< HEAD
+		contextLowThreshold: {
+			type: 'custom',
+			description: 'Context usage percentage below which status is shown in green (0-100)',
+			parse: (value: string) => contextThresholdSchema.parse(value),
+			default: DEFAULT_CONTEXT_USAGE_THRESHOLDS.LOW,
+		},
+		contextMediumThreshold: {
+			type: 'custom',
+			description: 'Context usage percentage below which status is shown in yellow (0-100)',
+			parse: (value: string) => contextThresholdSchema.parse(value),
+			default: DEFAULT_CONTEXT_USAGE_THRESHOLDS.MEDIUM,
+		},
 		saveCost: {
 			type: 'boolean',
 			description: 'Save Claude Code costs to local storage for enhanced accuracy in other commands (default: true)',
 			default: true,
 			negatable: true,
 			toKebab: true,
-=======
-		contextLowThreshold: {
-			type: 'custom',
-			description: 'Context usage percentage below which status is shown in green (0-100)',
-			parse: (value: string) => contextThresholdSchema.parse(value),
-			default: DEFAULT_CONTEXT_USAGE_THRESHOLDS.LOW,
-		},
-		contextMediumThreshold: {
-			type: 'custom',
-			description: 'Context usage percentage below which status is shown in yellow (0-100)',
-			parse: (value: string) => contextThresholdSchema.parse(value),
-			default: DEFAULT_CONTEXT_USAGE_THRESHOLDS.MEDIUM,
->>>>>>> 5acdeca7
 		},
 		config: sharedArgs.config,
 		debug: sharedArgs.debug,
